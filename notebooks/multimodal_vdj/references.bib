--- conflicted
+++ resolved
@@ -124,7 +124,6 @@
   publisher={Am Assoc Immnol}
 }
 
-<<<<<<< HEAD
 @article{springer2021contribution,
   title={Contribution of t cell receptor alpha and beta cdr3, mhc typing, v and j genes to peptide binding prediction},
   author={Springer, Ido and Tickotsky, Nili and Louzoun, Yoram},
@@ -175,7 +174,8 @@
   pages={897--903},
   year={2020},
   publisher={Oxford University Press}
-=======
+}
+
 @article{hu2016single,
   title={Single cell isolation and analysis},
   author={Hu, Ping and Zhang, Wenhua and Xin, Hongbo and Deng, Glenn},
@@ -205,7 +205,6 @@
   pages={1--13},
   year={2019},
   publisher={Nature Publishing Group}
->>>>>>> aeb8de49
 }
 
 @article{nolan2020large,
