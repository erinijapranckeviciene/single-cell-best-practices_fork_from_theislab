--- conflicted
+++ resolved
@@ -259,7 +259,6 @@
   publisher={Nature Publishing Group}
 }
 
-<<<<<<< HEAD
 @article{davis1988t,
   title={T-cell antigen receptor genes and T-cell recognition},
   author={Davis, Mark M and Bjorkman, Pamela J},
@@ -282,7 +281,6 @@
   publisher={Palo Alto, Calif.: Annual Reviews Inc., c1983-}
 }
 
-=======
 @article{fischer2020predicting,
   title={Predicting antigen specificity of single T cells based on TCR CDR 3 regions},
   author={Fischer, David S and Wu, Yihan and Schubert, Benjamin and Theis, Fabian J},
@@ -291,5 +289,4 @@
   number={8},
   pages={e9416},
   year={2020}
-}
->>>>>>> 05a2cfbf
+}