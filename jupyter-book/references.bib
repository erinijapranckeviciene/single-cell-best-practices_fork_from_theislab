﻿@Article{Huber2015,
  author={Huber, Wolfgang 
  and Carey, Vincent J. 
  and Gentleman, Robert 
  and Anders, Simon 
  and Carlson, Marc 
  and Carvalho, Benilton S. 
  and Bravo, Hector Corrada 
  and Davis, Sean 
  and Gatto, Laurent 
  and Girke, Thomas 
  and Gottardo, Raphael 
  and Hahne, Florian 
  and Hansen, Kasper D. 
  and Irizarry, Rafael A. 
  and Lawrence, Michael 
  and Love, Michael I. 
  and MacDonald, James 
  and Obenchain, Valerie 
  and Ole{\'{s}}, Andrzej K. 
  and Pag{\`e}s, Herv{\'e} 
  and Reyes, Alejandro 
  and Shannon, Paul 
  and Smyth, Gordon K. 
  and Tenenbaum, Dan 
  and Waldron, Levi 
  and Morgan, Martin},
  title={Orchestrating high-throughput genomic analysis with Bioconductor},
  journal={Nature Methods},
  year={2015},
  month={Feb},
  day={01},
  volume={12},
  number={2},
  pages={115-121},
  issn={1548-7105},
  doi={10.1038/nmeth.3252},
  url={https://doi.org/10.1038/nmeth.3252}
}

@Article{Hao2021,
  author = {Yuhan Hao 
  and Stephanie Hao 
  and Erica Andersen-Nissen 
  and William M. Mauck III 
  and Shiwei Zheng 
  and Andrew Butler 
  and Maddie J. Lee 
  and Aaron J. Wilk 
  and Charlotte Darby 
  and Michael Zagar 
  and Paul Hoffman 
  and Marlon Stoeckius 
  and Efthymia Papalexi 
  and Eleni P. Mimitou 
  and Jaison Jain 
  and Avi Srivastava 
  and Tim Stuart 
  and Lamar B. Fleming 
  and Bertrand Yeung 
  and Angela J. Rogers 
  and Juliana M. McElrath 
  and Catherine A. Blish 
  and Raphael Gottardo 
  and Peter Smibert 
  and Rahul Satija},
  title = {Integrated analysis of multimodal single-cell data},
  journal = {Cell},
  year = {2021},
  doi = {10.1016/j.cell.2021.04.048},
  url = {https://doi.org/10.1016/j.cell.2021.04.048},
}

@misc{scverse2022,
  author = {scverse},
  title = {scverse},
  howpublished = {\url{https://scverse.org}},
  year = {2022},
  note = {Accessed: 2022-04-21}
}

@article {Virshup2021,
  author = {Virshup, Isaac 
  and Rybakov, Sergei 
  and Theis, Fabian J. 
  and Angerer, Philipp 
  and Wolf, F. Alexander},
  title = {anndata: Annotated data},
  elocation-id = {2021.12.16.473007},
  year = {2021},
  doi = {10.1101/2021.12.16.473007},
  publisher = {Cold Spring Harbor Laboratory},
  URL = {https://www.biorxiv.org/content/early/2021/12/19/2021.12.16.473007},
  eprint = {https://www.biorxiv.org/content/early/2021/12/19/2021.12.16.473007.full.pdf},
  journal = {bioRxiv}
}

﻿@Article{Wolf2018,
  author={Wolf, F. Alexander 
  and Angerer, Philipp 
  and Theis, Fabian J.},
  title={SCANPY: large-scale single-cell gene expression data analysis},
  journal={Genome Biology},
  year={2018},
  month={Feb},
  day={06},
  volume={19},
  number={1},
  pages={15},
  issn={1474-760X},
  doi={10.1186/s13059-017-1382-0},
  url={https://doi.org/10.1186/s13059-017-1382-0}
}

﻿@Article{Palla2022,
  author={Palla, Giovanni 
  and Spitzer, Hannah 
  and Klein, Michal 
  and Fischer, David 
  and Schaar, Anna Christina 
  and Kuemmerle, Louis Benedikt 
  and Rybakov, Sergei 
  and Ibarra, Ignacio L. 
  and Holmberg, Olle 
  and Virshup, Isaac 
  and Lotfollahi, Mohammad 
  and Richter, Sabrina 
  and Theis, Fabian J.},
  title={Squidpy: a scalable framework for spatial omics analysis},
  journal={Nature Methods},
  year={2022},
  month={Feb},
  day={01},
  volume={19},
  number={2},
  pages={171-178},
  issn={1548-7105},
  doi={10.1038/s41592-021-01358-2},
  url={https://doi.org/10.1038/s41592-021-01358-2}
}

@article{Sturm2020,
  author = {Sturm, Gregor 
  and Szabo, Tamas 
  and Fotakis, Georgios 
  and Haider, Marlene 
  and Rieder, Dietmar 
  and Trajanoski, Zlatko 
  and Finotello, Francesca},
  title = "{Scirpy: a Scanpy extension for analyzing single-cell T-cell receptor-sequencing data}",
  journal = {Bioinformatics},
  volume = {36},
  number = {18},
  pages = {4817-4818},
  year = {2020},
  month = {07},
  issn = {1367-4803},
  doi = {10.1093/bioinformatics/btaa611},
  url = {https://doi.org/10.1093/bioinformatics/btaa611},
  eprint = {https://academic.oup.com/bioinformatics/article-pdf/36/18/4817/34560298/btaa611.pdf},
}

@misc{pbmc3k_scanpy,
  author = {scverse scanpy},
  title = {Preprocessing and clustering 3k PBMCs},
  howpublished = {\url{https://scanpy-tutorials.readthedocs.io/en/latest/pbmc3k.html}},
  year = {2022},
  note = {Accessed: 2022-04-21}
}

@misc{scanpy_doc,
  author = {scverse scanpy},
  title = {scanpy documentation},
  howpublished = {\url{https://scanpy.readthedocs.io/}},
  year = {2022},
  note = {Accessed: 2022-04-21}
}


@article {Khozoie2021,
	author = {Khozoie, Combiz 
  and Fancy, Nurun 
  and Marjaneh, Mahdi M. 
  and Murphy, Alan E. 
  and Matthews, Paul M. 
  and Skene, Nathan},
	title = {scFlow: A Scalable and Reproducible Analysis Pipeline for Single-Cell RNA Sequencing Data},
	elocation-id = {2021.08.16.456499},
	year = {2021},
	doi = {10.1101/2021.08.16.456499},
	publisher = {Cold Spring Harbor Laboratory},
	URL = {https://www.biorxiv.org/content/early/2021/08/19/2021.08.16.456499.1},
	eprint = {https://www.biorxiv.org/content/early/2021/08/19/2021.08.16.456499.1.full.pdf},
	journal = {bioRxiv}
}

@misc{jupyter,
  author = {Project Jupyter},
  title = {Jupyter},
  howpublished = {\url{https://jupyter.org/}},
  year = {2022},
  note = {Accessed: 2022-04-21}
}

@misc{scanpy_api,
  author = {scverse scanpy},
  title = {Scanpy API},
  howpublished = {\url{https://scanpy.readthedocs.io/en/stable/api.html#}},
  year = {2022},
  note = {Accessed: 2022-04-21}
}

@misc{10x_malat_1,
  author = {10x Genomics},
  title = {Why do I see high levels of Malat1 in my gene expression data?},
  howpublished = {\url{https://kb.10xgenomics.com/hc/en-us/articles/360004729092-Why-do-I-see-high-levels-of-Malat1-in-my-gene-expression-data-}},
  year = {2022},
  note = {Accessed: 2022-04-21}
}

﻿@Article{Wolf2019,
author={Wolf, F. Alexander 
and Hamey, Fiona K.
and Plass, Mireya 
and Solana, Jordi 
and Dahlin, Joakim S. 
and G{\"o}ttgens, Berthold 
and Rajewsky, Nikolaus 
and Simon, Lukas 
and Theis, Fabian J.},
title={PAGA: graph abstraction reconciles clustering with trajectory inference through a topology preserving map of single cells},
journal={Genome Biology},
year={2019},
month={Mar},
day={19},
volume={20},
number={1},
pages={59},
issn={1474-760X},
doi={10.1186/s13059-019-1663-x},
url={https://doi.org/10.1186/s13059-019-1663-x}
}

﻿@Article{Bredikhin2022,
author={Bredikhin, Danila 
and Kats, Ilia 
and Stegle, Oliver},
title={MUON: multimodal omics analysis framework},
journal={Genome Biology},
year={2022},
month={Feb},
day={01},
volume={23},
number={1},
pages={42},
issn={1474-760X},
doi={10.1186/s13059-021-02577-8},
url={https://doi.org/10.1186/s13059-021-02577-8}
}

@misc{mudata_quickstart,
  author = {scverse mudata},
  title = {MuData Quickstart},
  howpublished = {\url{https://mudata.readthedocs.io/en/latest/notebooks/quickstart_mudata.html}},
  year = {2022},
  note = {Accessed: 2022-04-21}
}

@misc{mudata_object,
  author = {scverse mudata},
  title = {MuData Quickstart},
  howpublished = {\url{https://mudata.readthedocs.io/en/latest/io/mudata.html}},
  year = {2022},
  note = {Accessed: 2022-04-21}
}

﻿@Article{Lopez2018,
author={Lopez, Romain 
and Regier, Jeffrey 
and Cole, Michael B. 
and Jordan, Michael I. 
and Yosef, Nir},
title={Deep generative modeling for single-cell transcriptomics},
journal={Nature Methods},
year={2018},
month={Dec},
day={01},
volume={15},
number={12},
pages={1053-1058},
abstract={Single-cell transcriptome measurements can reveal unexplored biological diversity, but they suffer from technical noise and bias that must be modeled to account for the resulting uncertainty in downstream analyses. Here we introduce single-cell variational inference (scVI), a ready-to-use scalable framework for the probabilistic representation and analysis of gene expression in single cells (https://github.com/YosefLab/scVI). scVI uses stochastic optimization and deep neural networks to aggregate information across similar cells and genes and to approximate the distributions that underlie observed expression values, while accounting for batch effects and limited sensitivity. We used scVI for a range of fundamental analysis tasks including batch correction, visualization, clustering, and differential expression, and achieved high accuracy for each task.},
issn={1548-7105},
doi={10.1038/s41592-018-0229-2},
url={https://doi.org/10.1038/s41592-018-0229-2}
}

﻿@Article{Gayoso2022,
author={Gayoso, Adam 
and Lopez, Romain 
and Xing, Galen 
and Boyeau, Pierre 
and Valiollah Pour Amiri, Valeh 
and Hong, Justin 
and Wu, Katherine 
and Jayasuriya, Michael 
and Mehlman, Edouard 
and Langevin, Maxime 
and Liu, Yining 
and Samaran, Jules 
and Misrachi, Gabriel 
and Nazaret, Achille 
and Clivio, Oscar 
and Xu, Chenling 
and Ashuach, Tal 
and Gabitto, Mariano 
and Lotfollahi, Mohammad 
and Svensson, Valentine 
and da Veiga Beltrame, Eduardo 
and Kleshchevnikov, Vitalii 
and Talavera-L{\'o}pez, Carlos 
and Pachter, Lior 
and Theis, Fabian J. 
and Streets, Aaron 
and Jordan, Michael I. 
and Regier, Jeffrey 
and Yosef, Nir},
title={A Python library for probabilistic analysis of single-cell omics data},
journal={Nature Biotechnology},
year={2022},
month={Feb},
day={01},
volume={40},
number={2},
pages={163-166},
issn={1546-1696},
doi={10.1038/s41587-021-01206-w},
url={https://doi.org/10.1038/s41587-021-01206-w}
}

@article{Ashuach2022,
title = {PeakVI: A deep generative model for single-cell chromatin accessibility analysis},
journal = {Cell Reports Methods},
volume = {2},
number = {3},
pages = {100182},
year = {2022},
issn = {2667-2375},
doi = {https://doi.org/10.1016/j.crmeth.2022.100182},
url = {https://www.sciencedirect.com/science/article/pii/S2667237522000376},
author = {Tal Ashuach and Daniel A. Reidenbach and Adam Gayoso and Nir Yosef},
keywords = {single-cell genomics, deep learning, single-cell chromatin accessibility, single-cell ATAC-seq},
}

﻿@Article{Gayoso2021,
author={Gayoso, Adam 
and Steier, Zo{\"e} 
and Lopez, Romain 
and Regier, Jeffrey 
and Nazor, Kristopher L. 
and Streets, Aaron 
and Yosef, Nir},
title={Joint probabilistic modeling of single-cell multi-omic data with totalVI},
journal={Nature Methods},
year={2021},
month={Mar},
day={01},
volume={18},
number={3},
pages={272-282},
issn={1548-7105},
doi={10.1038/s41592-020-01050-x},
url={https://doi.org/10.1038/s41592-020-01050-x}
}

@article {Ashuach2021,
	author = {Ashuach, Tal 
  and Gabitto, Mariano I. 
  and Jordan, Michael I. 
  and Yosef, Nir},
	title = {MultiVI: deep generative model for the integration of multi-modal data},
	elocation-id = {2021.08.20.457057},
	year = {2021},
	doi = {10.1101/2021.08.20.457057},
	publisher = {Cold Spring Harbor Laboratory},
	URL = {https://www.biorxiv.org/content/early/2021/09/07/2021.08.20.457057},
	eprint = {https://www.biorxiv.org/content/early/2021/09/07/2021.08.20.457057.full.pdf},
	journal = {bioRxiv}
}

﻿@Article{Lopez2022,
author={Lopez, Romain 
and Li, Baoguo 
and Keren-Shaul, Hadas 
and Boyeau, Pierre 
and Kedmi, Merav 
and Pilzer, David 
and Jelinski, Adam 
and Yofe, Ido 
and David, Eyal 
and Wagner, Allon 
and Ergen, Can 
and Addadi, Yoseph 
and Golani, Ofra 
and Ronchese, Franca 
and Jordan, Michael I. 
and Amit, Ido 
and Yosef, Nir},
title={DestVI identifies continuums of cell types in spatial transcriptomics data},
journal={Nature Biotechnology},
year={2022},
month={Apr},
day={21},
issn={1546-1696},
doi={10.1038/s41587-022-01272-8},
url={https://doi.org/10.1038/s41587-022-01272-8}
}

@misc{scvi_tools_introduction,
  author = {scverse scvi-tools},
  title = {Introduction to scvi-tools},
  howpublished = {\url{https://docs.scvi-tools.org/en/stable/tutorials/notebooks/api_overview.html}},
  year = {2022},
  note = {Accessed: 2022-04-21}
}

﻿@Article{Litviňuková2020,
author={Litvi{\v{n}}ukov{\'a}, Monika
and Talavera-L{\'o}pez, Carlos
and Maatz, Henrike
and Reichart, Daniel
and Worth, Catherine L.
and Lindberg, Eric L.
and Kanda, Masatoshi
and Polanski, Krzysztof
and Heinig, Matthias
and Lee, Michael
and Nadelmann, Emily R.
and Roberts, Kenny
and Tuck, Liz
and Fasouli, Eirini S.
and DeLaughter, Daniel M.
and McDonough, Barbara
and Wakimoto, Hiroko
and Gorham, Joshua M.
and Samari, Sara
and Mahbubani, Krishnaa T.
and Saeb-Parsy, Kourosh
and Patone, Giannino
and Boyle, Joseph J.
and Zhang, Hongbo
and Zhang, Hao
and Viveiros, Anissa
and Oudit, Gavin Y.
and Bayraktar, Omer Ali
and Seidman, J. G.
and Seidman, Christine E.
and Noseda, Michela
and Hubner, Norbert
and Teichmann, Sarah A.},
title={Cells of the adult human heart},
journal={Nature},
year={2020},
month={Dec},
day={01},
volume={588},
number={7838},
pages={466-472},
issn={1476-4687},
doi={10.1038/s41586-020-2797-4},
url={https://doi.org/10.1038/s41586-020-2797-4}
}

@misc{osca,
  author = {Amezquita, Robert
  and Lun, Aaron
  and Hicks, Stephanie
  and Gottardo Raphael},
  title = {Orchestrating Single-Cell Analysis with Bioconductor},
  howpublished = {\url{https://bioconductor.org/books/release/OSCA/}},
  year = {2022},
  note = {Accessed: 2022-04-21}
}

﻿@Article{Amezquita2020,
author={Amezquita, Robert A.
and Lun, Aaron T. L.
and Becht, Etienne
and Carey, Vince J.
and Carpp, Lindsay N.
and Geistlinger, Ludwig
and Marini, Federico
and Rue-Albrecht, Kevin
and Risso, Davide
and Soneson, Charlotte
and Waldron, Levi
and Pag{\`e}s, Herv{\'e}
and Smith, Mike L.
and Huber, Wolfgang
and Morgan, Martin
and Gottardo, Raphael
and Hicks, Stephanie C.},
title={Orchestrating single-cell analysis with Bioconductor},
journal={Nature Methods},
year={2020},
month={Feb},
day={01},
volume={17},
number={2},
pages={137-145},
issn={1548-7105},
doi={10.1038/s41592-019-0654-x},
url={https://doi.org/10.1038/s41592-019-0654-x}
}

@article{Lücken2019,
author = {Luecken, Malte D and Theis, Fabian J},
title = {Current best practices in single-cell RNA-seq analysis: a tutorial},
journal = {Molecular Systems Biology},
volume = {15},
number = {6},
pages = {e8746},
keywords = {analysis pipeline development, computational biology, data analysis tutorial, single-cell RNA-seq},
doi = {https://doi.org/10.15252/msb.20188746},
url = {https://www.embopress.org/doi/abs/10.15252/msb.20188746},
eprint = {https://www.embopress.org/doi/pdf/10.15252/msb.20188746},
year = {2019}
}

﻿@Article{Haber2017,
author={Haber, Adam L.
and Biton, Moshe
and Rogel, Noga
and Herbst, Rebecca H.
and Shekhar, Karthik
and Smillie, Christopher
and Burgin, Grace
and Delorey, Toni M.
and Howitt, Michael R.
and Katz, Yarden
and Tirosh, Itay
and Beyaz, Semir
and Dionne, Danielle
and Zhang, Mei
and Raychowdhury, Raktima
and Garrett, Wendy S.
and Rozenblatt-Rosen, Orit
and Shi, Hai Ning
and Yilmaz, Omer
and Xavier, Ramnik J.
and Regev, Aviv},
title={A single-cell survey of the small intestinal epithelium},
journal={Nature},
year={2017},
month={Nov},
day={01},
volume={551},
number={7680},
pages={333-339},
abstract={Intestinal epithelial cells absorb nutrients, respond to microbes, function as a barrier and help to coordinate immune responses. Here we report profiling of 53,193 individual epithelial cells from the small intestine and organoids of mice, which enabled the identification and characterization of previously unknown subtypes of intestinal epithelial cell and their gene signatures. We found unexpected diversity in hormone-secreting enteroendocrine cells and constructed the taxonomy of newly identified subtypes, and distinguished between two subtypes of tuft cell, one of which expresses the epithelial cytokine Tslp and the pan-immune marker CD45, which was not previously associated with non-haematopoietic cells. We also characterized the ways in which cell-intrinsic states and the proportions of different cell types respond to bacterial and helminth infections: Salmonella infection caused an increase in the abundance of Paneth cells and enterocytes, and broad activation of an antimicrobial program; Heligmosomoides polygyrus caused an increase in the abundance of goblet and tuft cells. Our survey highlights previously unidentified markers and programs, associates sensory molecules with cell types, and uncovers principles of gut homeostasis and response to pathogens.},
issn={1476-4687},
doi={10.1038/nature24489},
url={https://doi.org/10.1038/nature24489}
}

@ARTICLE{Ziegenhain2017,
  title    = "Comparative Analysis of {Single-Cell} {RNA} Sequencing Methods",
  author   = "Ziegenhain, Christoph and Vieth, Beate and Parekh, Swati and
              Reinius, Bj{\"o}rn and Guillaumet-Adkins, Amy and Smets, Martha
              and Leonhardt, Heinrich and Heyn, Holger and Hellmann, Ines and
              Enard, Wolfgang",
  journal  = "Mol Cell",
  volume   =  65,
  number   =  4,
  pages    = "631--643.e4",
  month    =  feb,
  year     =  2017,
  address  = "United States",
  keywords = "cost-effectiveness; method comparison; power analysis;
              simulation; single-cell RNA-seq; transcriptomics",
  language = "en"
}

﻿@Article{Svensson2017,
author={Svensson, Valentine
and Natarajan, Kedar Nath
and Ly, Lam-Ha
and Miragaia, Ricardo J.
and Labalette, Charlotte
and Macaulay, Iain C.
and Cvejic, Ana
and Teichmann, Sarah A.},
title={Power analysis of single-cell RNA-sequencing experiments},
journal={Nature Methods},
year={2017},
month={Apr},
day={01},
volume={14},
number={4},
pages={381-387},
issn={1548-7105},
doi={10.1038/nmeth.4220},
url={https://doi.org/10.1038/nmeth.4220}
}

﻿@Article{JOU1972,
author={JOU, W. MIN
and HAEGEMAN, G.
and YSEBAERT, M.
and FIERS, W.},
title={Nucleotide Sequence of the Gene Coding for the Bacteriophage MS2 Coat Protein},
journal={Nature},
year={1972},
month={May},
day={01},
volume={237},
number={5350},
pages={82-88},
issn={1476-4687},
doi={10.1038/237082a0},
url={https://doi.org/10.1038/237082a0}
}

@ARTICLE{Hood1987,
  title     = "Automated {DNA} sequencing and analysis of the human genome",
  author    = "Hood, L E and Hunkapiller, M W and Smith, L M",
  journal   = "Genomics",
  publisher = "Elsevier BV",
  volume    =  1,
  number    =  3,
  pages     = "201--212",
  month     =  nov,
  year      =  1987,
  language  = "en"
}

﻿@Article{Jain2016,
author={Jain, Miten
and Olsen, Hugh E.
and Paten, Benedict
and Akeson, Mark},
title={The Oxford Nanopore MinION: delivery of nanopore sequencing to the genomics community},
journal={Genome Biology},
year={2016},
month={Nov},
day={25},
volume={17},
number={1},
pages={239},
issn={1474-760X},
doi={10.1186/s13059-016-1103-0},
url={https://doi.org/10.1186/s13059-016-1103-0}
}

<<<<<<< HEAD
@article{germain_pipecomp_2020,
title = {{pipeComp}, a general framework for the evaluation of computational pipelines, reveals performant single cell {RNA}-seq preprocessing tools},
volume = {21},
issn = {1474-760X},
url = {https://doi.org/10.1186/s13059-020-02136-7},
doi = {10.1186/s13059-020-02136-7},
abstract = {We present pipeComp (https://github.com/plger/pipeComp), a flexible R framework for pipeline comparison handling interactions between analysis steps and relying on multi-level evaluation metrics. We apply it to the benchmark of single-cell RNA-sequencing analysis pipelines using simulated and real datasets with known cell identities, covering common methods of filtering, doublet detection, normalization, feature selection, denoising, dimensionality reduction, and clustering. pipeComp can easily integrate any other step, tool, or evaluation metric, allowing extensible benchmarks and easy applications to other fields, as we demonstrate through a study of the impact of removal of unwanted variation on differential expression analysis.},
number = {1},
journal = {Genome Biology},
author = {Germain, Pierre-Luc and Sonrel, Anthony and Robinson, Mark D.},
month = sep,
year = {2020},
pages = {227},
}


@article{10.3389/fgene.2021.646936,
AUTHOR={Xiang, Ruizhi and Wang, Wencan and Yang, Lei and Wang, Shiyuan and Xu, Chaohan and Chen, Xiaowen},   
TITLE={A Comparison for Dimensionality Reduction Methods of Single-Cell RNA-seq Data},      
JOURNAL={Frontiers in Genetics},      
VOLUME={12},      
YEAR={2021},     
URL={https://www.frontiersin.org/article/10.3389/fgene.2021.646936},       
DOI={10.3389/fgene.2021.646936},     
ISSN={1664-8021},   
ABSTRACT={Single-cell RNA sequencing (scRNA-seq) is a high-throughput sequencing technology performed at the level of an individual cell, which can have a potential to understand cellular heterogeneity. However, scRNA-seq data are high-dimensional, noisy, and sparse data. Dimension reduction is an important step in downstream analysis of scRNA-seq. Therefore, several dimension reduction methods have been developed. We developed a strategy to evaluate the stability, accuracy, and computing cost of 10 dimensionality reduction methods using 30 simulation datasets and five real datasets. Additionally, we investigated the sensitivity of all the methods to hyperparameter tuning and gave users appropriate suggestions. We found that t-distributed stochastic neighbor embedding (t-SNE) yielded the best overall performance with the highest accuracy and computing cost. Meanwhile, uniform manifold approximation and projection (UMAP) exhibited the highest stability, as well as moderate accuracy and the second highest computing cost. UMAP well preserves the original cohesion and separation of cell populations. In addition, it is worth noting that users need to set the hyperparameters according to the specific situation before using the dimensionality reduction methods based on non-linear model and neural network.}
=======
﻿@Article{Aird2011,
author={Aird, Daniel
and Ross, Michael G.
and Chen, Wei-Sheng
and Danielsson, Maxwell
and Fennell, Timothy
and Russ, Carsten
and Jaffe, David B.
and Nusbaum, Chad
and Gnirke, Andreas},
title={Analyzing and minimizing PCR amplification bias in Illumina sequencing libraries},
journal={Genome Biology},
year={2011},
month={Feb},
day={21},
volume={12},
number={2},
pages={R18},
issn={1474-760X},
doi={10.1186/gb-2011-12-2-r18},
url={https://doi.org/10.1186/gb-2011-12-2-r18}
}

﻿@Article{Kivioja2012,
author={Kivioja, Teemu
and V{\"a}h{\"a}rautio, Anna
and Karlsson, Kasper
and Bonke, Martin
and Enge, Martin
and Linnarsson, Sten
and Taipale, Jussi},
title={Counting absolute numbers of molecules using unique molecular identifiers},
journal={Nature Methods},
year={2012},
month={Jan},
day={01},
volume={9},
number={1},
pages={72-74},
abstract={Unique molecular identifiers (UMIs) associate distinct sequences with every DNA or RNA molecule and can be counted after amplification to quantify molecules in the original sample. Using UMIs, the authors obtain a digital karyotype of an individual with Down's syndrome and quantify mRNA in Drosophila melanogaster cells.},
issn={1548-7105},
doi={10.1038/nmeth.1778},
url={https://doi.org/10.1038/nmeth.1778}
}

﻿@Article{Tasic2018,
author={Tasic, Bosiljka
and Yao, Zizhen
and Graybuck, Lucas T.
and Smith, Kimberly A.
and Nguyen, Thuc Nghi
and Bertagnolli, Darren
and Goldy, Jeff
and Garren, Emma
and Economo, Michael N.
and Viswanathan, Sarada
and Penn, Osnat
and Bakken, Trygve
and Menon, Vilas
and Miller, Jeremy
and Fong, Olivia
and Hirokawa, Karla E.
and Lathia, Kanan
and Rimorin, Christine
and Tieu, Michael
and Larsen, Rachael
and Casper, Tamara
and Barkan, Eliza
and Kroll, Matthew
and Parry, Sheana
and Shapovalova, Nadiya V.
and Hirschstein, Daniel
and Pendergraft, Julie
and Sullivan, Heather A.
and Kim, Tae Kyung
and Szafer, Aaron
and Dee, Nick
and Groblewski, Peter
and Wickersham, Ian
and Cetin, Ali
and Harris, Julie A.
and Levi, Boaz P.
and Sunkin, Susan M.
and Madisen, Linda
and Daigle, Tanya L.
and Looger, Loren
and Bernard, Amy
and Phillips, John
and Lein, Ed
and Hawrylycz, Michael
and Svoboda, Karel
and Jones, Allan R.
and Koch, Christof
and Zeng, Hongkui},
title={Shared and distinct transcriptomic cell types across neocortical areas},
journal={Nature},
year={2018},
month={Nov},
day={01},
volume={563},
number={7729},
pages={72-78},
abstract={The neocortex contains a multitude of cell types that are segregated into layers and functionally distinct areas. To investigate the diversity of cell types across the mouse neocortex, here we analysed 23,822 cells from two areas at distant poles of the mouse neocortex: the primary visual cortex and the anterior lateral motor cortex. We define 133 transcriptomic cell types by deep, single-cell RNA sequencing. Nearly all types of GABA ($\gamma$-aminobutyric acid)-containing neurons are shared across both areas, whereas most types of glutamatergic neurons were found in one of the two areas. By combining single-cell RNA sequencing and retrograde labelling, we match transcriptomic types of glutamatergic neurons to their long-range projection specificity. Our study establishes a combined transcriptomic and projectional taxonomy of cortical cell types from functionally distinct areas of the adult mouse cortex.},
issn={1476-4687},
doi={10.1038/s41586-018-0654-5},
url={https://doi.org/10.1038/s41586-018-0654-5}
}

@article{
darmanis2015,
author = {Spyros Darmanis  and Steven A. Sloan  and Ye Zhang  and Martin Enge  and Christine Caneda  and Lawrence M. Shuer  and Melanie G. Hayden Gephart  and Ben A. Barres  and Stephen R. Quake },
title = {A survey of human brain transcriptome diversity at the single cell level},
journal = {Proceedings of the National Academy of Sciences},
volume = {112},
number = {23},
pages = {7285-7290},
year = {2015},
doi = {10.1073/pnas.1507125112},
URL = {https://www.pnas.org/doi/abs/10.1073/pnas.1507125112},
eprint = {https://www.pnas.org/doi/pdf/10.1073/pnas.1507125112},
}

@article{Bakken2018,
    doi = {10.1371/journal.pone.0209648},
    author = {Bakken, Trygve E. AND Hodge, Rebecca D. AND Miller, Jeremy A. AND Yao, Zizhen AND Nguyen, Thuc Nghi AND Aevermann, Brian AND Barkan, Eliza AND Bertagnolli, Darren AND Casper, Tamara AND Dee, Nick AND Garren, Emma AND Goldy, Jeff AND Graybuck, Lucas T. AND Kroll, Matthew AND Lasken, Roger S. AND Lathia, Kanan AND Parry, Sheana AND Rimorin, Christine AND Scheuermann, Richard H. AND Schork, Nicholas J. AND Shehata, Soraya I. AND Tieu, Michael AND Phillips, John W. AND Bernard, Amy AND Smith, Kimberly A. AND Zeng, Hongkui AND Lein, Ed S. AND Tasic, Bosiljka},
    journal = {PLOS ONE},
    publisher = {Public Library of Science},
    title = {Single-nucleus and single-cell transcriptomes compared in matched cortical cell types},
    year = {2018},
    month = {12},
    volume = {13},
    url = {https://doi.org/10.1371/journal.pone.0209648},
    pages = {1-24},
    abstract = {Transcriptomic profiling of complex tissues by single-nucleus RNA-sequencing (snRNA-seq) affords some advantages over single-cell RNA-sequencing (scRNA-seq). snRNA-seq provides less biased cellular coverage, does not appear to suffer cell isolation-based transcriptional artifacts, and can be applied to archived frozen specimens. We used well-matched snRNA-seq and scRNA-seq datasets from mouse visual cortex to compare cell type detection. Although more transcripts are detected in individual whole cells (~11,000 genes) than nuclei (~7,000 genes), we demonstrate that closely related neuronal cell types can be similarly discriminated with both methods if intronic sequences are included in snRNA-seq analysis. We estimate that the nuclear proportion of total cellular mRNA varies from 20% to over 50% for large and small pyramidal neurons, respectively. Together, these results illustrate the high information content of nuclear RNA for characterization of cellular diversity in brain tissues.},
    number = {12},
}

﻿@Article{Krishnaswami2016,
author={Krishnaswami, Suguna Rani
and Grindberg, Rashel V.
and Novotny, Mark
and Venepally, Pratap
and Lacar, Benjamin
and Bhutani, Kunal
and Linker, Sara B.
and Pham, Son
and Erwin, Jennifer A.
and Miller, Jeremy A.
and Hodge, Rebecca
and McCarthy, James K.
and Kelder, Martijn
and McCorrison, Jamison
and Aevermann, Brian D.
and Fuertes, Francisco Diez
and Scheuermann, Richard H.
and Lee, Jun
and Lein, Ed S.
and Schork, Nicholas
and McConnell, Michael J.
and Gage, Fred H.
and Lasken, Roger S.},
title={Using single nuclei for RNA-seq to capture the transcriptome of postmortem neurons},
journal={Nature Protocols},
year={2016},
month={Mar},
day={01},
volume={11},
number={3},
pages={499-524},
issn={1750-2799},
doi={10.1038/nprot.2016.015},
url={https://doi.org/10.1038/nprot.2016.015}
}

﻿@Article{Ding2020,
author={Ding, Jiarui
and Adiconis, Xian
and Simmons, Sean K.
and Kowalczyk, Monika S.
and Hession, Cynthia C.
and Marjanovic, Nemanja D.
and Hughes, Travis K.
and Wadsworth, Marc H.
and Burks, Tyler
and Nguyen, Lan T.
and Kwon, John Y. H.
and Barak, Boaz
and Ge, William
and Kedaigle, Amanda J.
and Carroll, Shaina
and Li, Shuqiang
and Hacohen, Nir
and Rozenblatt-Rosen, Orit
and Shalek, Alex K.
and Villani, Alexandra-Chlo{\'e}
and Regev, Aviv
and Levin, Joshua Z.},
title={Systematic comparison of single-cell and single-nucleus RNA-sequencing methods},
journal={Nature Biotechnology},
year={2020},
month={Jun},
day={01},
volume={38},
number={6},
pages={737-746},
issn={1546-1696},
doi={10.1038/s41587-020-0465-8},
url={https://doi.org/10.1038/s41587-020-0465-8}
}

﻿@Article{Klein2015,
author={Klein, Allon M.
and Mazutis, Linas
and Akartuna, Ilke
and Tallapragada, Naren
and Veres, Adrian
and Li, Victor
and Peshkin, Leonid
and Weitz, David A.
and Kirschner, Marc W.},
title={Droplet barcoding for single-cell transcriptomics applied to embryonic stem cells},
journal={Cell},
year={2015},
month={May},
day={21},
volume={161},
number={5},
pages={1187-1201},
keywords={Animals; Embryonic Stem Cells/*cytology/metabolism; Gene Expression Profiling/*methods; High-Throughput Nucleotide Sequencing; Mice; *Microfluidic Analytical Techniques; Sequence Analysis, RNA/methods; Single-Cell Analysis/*methods},
note={PMC4441768[pmcid]},
issn={1097-4172},
doi={10.1016/j.cell.2015.04.044},
url={https://doi.org/10.1016/j.cell.2015.04.044},
language={eng}
}

﻿@Article{Macosko2015,
author={Macosko, Evan Z.
and Basu, Anindita
and Satija, Rahul
and Nemesh, James
and Shekhar, Karthik
and Goldman, Melissa
and Tirosh, Itay
and Bialas, Allison R.
and Kamitaki, Nolan
and Martersteck, Emily M.
and Trombetta, John J.
and Weitz, David A.
and Sanes, Joshua R.
and Shalek, Alex K.
and Regev, Aviv
and McCarroll, Steven A.},
title={Highly Parallel Genome-wide Expression Profiling of Individual Cells Using Nanoliter Droplets},
journal={Cell},
year={2015},
month={May},
day={21},
publisher={Elsevier},
volume={161},
number={5},
pages={1202-1214},
issn={0092-8674},
doi={10.1016/j.cell.2015.05.002},
url={https://doi.org/10.1016/j.cell.2015.05.002}
}

﻿@Article{Zheng2017,
author={Zheng, Grace X. Y.
and Terry, Jessica M.
and Belgrader, Phillip
and Ryvkin, Paul
and Bent, Zachary W.
and Wilson, Ryan
and Ziraldo, Solongo B.
and Wheeler, Tobias D.
and McDermott, Geoff P.
and Zhu, Junjie
and Gregory, Mark T.
and Shuga, Joe
and Montesclaros, Luz
and Underwood, Jason G.
and Masquelier, Donald A.
and Nishimura, Stefanie Y.
and Schnall-Levin, Michael
and Wyatt, Paul W.
and Hindson, Christopher M.
and Bharadwaj, Rajiv
and Wong, Alexander
and Ness, Kevin D.
and Beppu, Lan W.
and Deeg, H. Joachim
and McFarland, Christopher
and Loeb, Keith R.
and Valente, William J.
and Ericson, Nolan G.
and Stevens, Emily A.
and Radich, Jerald P.
and Mikkelsen, Tarjei S.
and Hindson, Benjamin J.
and Bielas, Jason H.},
title={Massively parallel digital transcriptional profiling of single cells},
journal={Nature Communications},
year={2017},
month={Jan},
day={16},
volume={8},
number={1},
pages={14049},
issn={2041-1723},
doi={10.1038/ncomms14049},
url={https://doi.org/10.1038/ncomms14049}
}

﻿@Article{Islam2014,
author={Islam, Saiful
and Zeisel, Amit
and Joost, Simon
and La Manno, Gioele
and Zajac, Pawel
and Kasper, Maria
and L{\"o}nnerberg, Peter
and Linnarsson, Sten},
title={Quantitative single-cell RNA-seq with unique molecular identifiers},
journal={Nature Methods},
year={2014},
month={Feb},
day={01},
volume={11},
number={2},
pages={163-166},
issn={1548-7105},
doi={10.1038/nmeth.2772},
url={https://doi.org/10.1038/nmeth.2772}
}

﻿@Article{Zhang2019,
author={Zhang, Xiannian
and Li, Tianqi
and Liu, Feng
and Chen, Yaqi
and Yao, Jiacheng
and Li, Zeyao
and Huang, Yanyi
and Wang, Jianbin},
title={Comparative Analysis of Droplet-Based Ultra-High-Throughput Single-Cell RNA-Seq Systems},
journal={Molecular Cell},
year={2019},
month={Jan},
day={03},
publisher={Elsevier},
volume={73},
number={1},
pages={130-142.e5},
issn={1097-2765},
doi={10.1016/j.molcel.2018.10.020},
url={https://doi.org/10.1016/j.molcel.2018.10.020}
}

﻿@Article{Mereu2020,
author={Mereu, Elisabetta
and Lafzi, Atefeh
and Moutinho, Catia
and Ziegenhain, Christoph
and McCarthy, Davis J.
and {\'A}lvarez-Varela, Adri{\'a}n
and Batlle, Eduard
and {Sagar}
and Gr{\"u}n, Dominic
and Lau, Julia K.
and Boutet, St{\'e}phane C.
and Sanada, Chad
and Ooi, Aik
and Jones, Robert C.
and Kaihara, Kelly
and Brampton, Chris
and Talaga, Yasha
and Sasagawa, Yohei
and Tanaka, Kaori
and Hayashi, Tetsutaro
and Braeuning, Caroline
and Fischer, Cornelius
and Sauer, Sascha
and Trefzer, Timo
and Conrad, Christian
and Adiconis, Xian
and Nguyen, Lan T.
and Regev, Aviv
and Levin, Joshua Z.
and Parekh, Swati
and Janjic, Aleksandar
and Wange, Lucas E.
and Bagnoli, Johannes W.
and Enard, Wolfgang
and Gut, Marta
and Sandberg, Rickard
and Nikaido, Itoshi
and Gut, Ivo
and Stegle, Oliver
and Heyn, Holger},
title={Benchmarking single-cell RNA-sequencing protocols for cell atlas projects},
journal={Nature Biotechnology},
year={2020},
month={Jun},
day={01},
volume={38},
number={6},
pages={747-755},
issn={1546-1696},
doi={10.1038/s41587-020-0469-4},
url={https://doi.org/10.1038/s41587-020-0469-4}
}

@misc{fluidigm,
  author = {Fluidigm},
  title = {Single-Cell Analysis with Microfluidics },
  howpublished = {\url{https://www.fluidigm.com/area-of-interest/single-cell-analysis/single-cell-analysis-with-microfluidics}},
  year = {2022},
  note = {Accessed: 2022-05-07}
}

﻿@Article{Lafzi2018,
author={Lafzi, Atefeh
and Moutinho, Catia
and Picelli, Simone
and Heyn, Holger},
title={Tutorial: guidelines for the experimental design of single-cell RNA sequencing studies},
journal={Nature Protocols},
year={2018},
month={Dec},
day={01},
volume={13},
number={12},
pages={2742-2757},
issn={1750-2799},
doi={10.1038/s41596-018-0073-y},
url={https://doi.org/10.1038/s41596-018-0073-y}
}

@article{Wang2021,
title = {Direct Comparative Analyses of 10X Genomics Chromium and Smart-seq2},
journal = {Genomics, Proteomics & Bioinformatics},
volume = {19},
number = {2},
pages = {253-266},
year = {2021},
note = {Single-cell Omics Analysis},
issn = {1672-0229},
doi = {https://doi.org/10.1016/j.gpb.2020.02.005},
url = {https://www.sciencedirect.com/science/article/pii/S1672022921000486},
author = {Xiliang Wang and Yao He and Qiming Zhang and Xianwen Ren and Zemin Zhang},
keywords = {Single-cell RNA sequencing, 10X, Smart-seq2, Bulk RNA-seq, Comparison},
}

﻿@Article{Robinson2010,
author={Robinson, Mark D.
and McCarthy, Davis J.
and Smyth, Gordon K.},
title={edgeR: a Bioconductor package for differential expression analysis of digital gene expression data},
journal={Bioinformatics (Oxford, England)},
year={2010},
month={Jan},
day={01},
edition={2009/11/11},
publisher={Oxford University Press},
volume={26},
number={1},
pages={139-140},
keywords={*Algorithms; Gene Expression Profiling/*methods; Oligonucleotide Array Sequence Analysis/*methods; *Programming Languages; *Signal Processing, Computer-Assisted; *Software},
note={btp616[PII]},
issn={1367-4811},
doi={10.1093/bioinformatics/btp616},
url={https://doi.org/10.1093/bioinformatics/btp616},
language={eng}
}

﻿@Article{Love2014,
author={Love, Michael I.
and Huber, Wolfgang
and Anders, Simon},
title={Moderated estimation of fold change and dispersion for RNA-seq data with DESeq2},
journal={Genome Biology},
year={2014},
month={Dec},
day={05},
volume={15},
number={12},
pages={550},
issn={1474-760X},
doi={10.1186/s13059-014-0550-8},
url={https://doi.org/10.1186/s13059-014-0550-8}
}

﻿@Article{Finak2015,
author={Finak, Greg
and McDavid, Andrew
and Yajima, Masanao
and Deng, Jingyuan
and Gersuk, Vivian
and Shalek, Alex K.
and Slichter, Chloe K.
and Miller, Hannah W.
and McElrath, M. Juliana
and Prlic, Martin
and Linsley, Peter S.
and Gottardo, Raphael},
title={MAST: a flexible statistical framework for assessing transcriptional changes and characterizing heterogeneity in single-cell RNA sequencing data},
journal={Genome Biology},
year={2015},
month={Dec},
day={10},
volume={16},
number={1},
pages={278},
issn={1474-760X},
doi={10.1186/s13059-015-0844-5},
url={https://doi.org/10.1186/s13059-015-0844-5}
}

@article{Brooks2017,
  author = {Mollie E. Brooks and
  Kasper Kristensen
  and Koen J. van Benthem 
  and Arni Magnusson
  and Casper W. Berg
  and Anders Nielsen
  and Hans J. Skaug
  and Martin Mächler
  and Benjamin M. Bolker},
  title = {{glmmTMB Balances Speed and Flexibility Among Packages for
          Zero-inflated Generalized Linear Mixed Modeling}},
  year = {2017},
  journal = {{The R Journal}},
  doi = {10.32614/RJ-2017-066},
  url = {https://doi.org/10.32614/RJ-2017-066},
  pages = {378--400},
  volume = {9},
  number = {2}
}

@ARTICLE{Das2021,
  title     = "A comprehensive survey of statistical approaches for
               differential Expression analysis in single-cell {RNA} sequencing
               studies",
  author    = "Das, Samarendra and Rai, Anil and Merchant, Michael L and Cave,
               Matthew C and Rai, Shesh N",
  journal   = "Genes (Basel)",
  publisher = "MDPI AG",
  volume    =  12,
  number    =  12,
  pages     = "1947",
  month     =  dec,
  year      =  2021,
  keywords  = "TOPSIS; combined data settings; differential expression;
               multiple criteria decision making; scRNA-seq; statistical models",
  copyright = "https://creativecommons.org/licenses/by/4.0/",
  language  = "en"
}

﻿@Article{Soneson2018,
author={Soneson, Charlotte
and Robinson, Mark D.},
title={Bias, robustness and scalability in single-cell differential expression analysis},
journal={Nature Methods},
year={2018},
month={Apr},
day={01},
volume={15},
number={4},
pages={255-261},
issn={1548-7105},
doi={10.1038/nmeth.4612},
url={https://doi.org/10.1038/nmeth.4612}
}

@article{Jaakkola2016,
    author = {Jaakkola, Maria K and Seyednasrollah, Fatemeh and Mehmood, Arfa and Elo, Laura L},
    title = "{Comparison of methods to detect differentially expressed genes between single-cell populations}",
    journal = {Briefings in Bioinformatics},
    volume = {18},
    number = {5},
    pages = {735-743},
    year = {2016},
    month = {07},
    issn = {1467-5463},
    doi = {10.1093/bib/bbw057},
    url = {https://doi.org/10.1093/bib/bbw057},
    eprint = {https://academic.oup.com/bib/article-pdf/18/5/735/25581122/bbw057.pdf},
}

﻿@Article{Squair2021,
author={Squair, Jordan W.
and Gautier, Matthieu
and Kathe, Claudia
and Anderson, Mark A.
and James, Nicholas D.
and Hutson, Thomas H.
and Hudelle, R{\'e}mi
and Qaiser, Taha
and Matson, Kaya J. E.
and Barraud, Quentin
and Levine, Ariel J.
and La Manno, Gioele
and Skinnider, Michael A.
and Courtine, Gr{\'e}goire},
title={Confronting false discoveries in single-cell differential expression},
journal={Nature Communications},
year={2021},
month={Sep},
day={28},
volume={12},
number={1},
pages={5692},
issn={2041-1723},
doi={10.1038/s41467-021-25960-2},
url={https://doi.org/10.1038/s41467-021-25960-2}
}

﻿@Article{Schulte-Schrepping2020,
author={Schulte-Schrepping, Jonas
and Reusch, Nico
and Paclik, Daniela
and Ba{\ss}ler, Kevin
and Schlickeiser, Stephan
and Zhang, Bowen
and Kr{\"a}mer, Benjamin
and Krammer, Tobias
and Brumhard, Sophia
and Bonaguro, Lorenzo
and De Domenico, Elena
and Wendisch, Daniel
and Grasshoff, Martin
and Kapellos, Theodore S.
and Beckstette, Michael
and Pecht, Tal
and Saglam, Adem
and Dietrich, Oliver
and Mei, Henrik E.
and Schulz, Axel R.
and Conrad, Claudia
and Kunkel, D{\'e}sir{\'e}e
and Vafadarnejad, Ehsan
and Xu, Cheng-Jian
and Horne, Arik
and Herbert, Miriam
and Drews, Anna
and Thibeault, Charlotte
and Pfeiffer, Moritz
and Hippenstiel, Stefan
and Hocke, Andreas
and M{\"u}ller-Redetzky, Holger
and Heim, Katrin-Moira
and Machleidt, Felix
and Uhrig, Alexander
and Bosquillon de Jarcy, Laure
and J{\"u}rgens, Linda
and Stegemann, Miriam
and Gl{\"o}senkamp, Christoph R.
and Volk, Hans-Dieter
and Goffinet, Christine
and Landthaler, Markus
and Wyler, Emanuel
and Georg, Philipp
and Schneider, Maria
and Dang-Heine, Chantip
and Neuwinger, Nick
and Kappert, Kai
and Tauber, Rudolf
and Corman, Victor
and Raabe, Jan
and Kaiser, Kim Melanie
and Vinh, Michael To
and Rieke, Gereon
and Meisel, Christian
and Ulas, Thomas
and Becker, Matthias
and Geffers, Robert
and Witzenrath, Martin
and Drosten, Christian
and Suttorp, Norbert
and von Kalle, Christof
and Kurth, Florian
and H{\"a}ndler, Kristian
and Schultze, Joachim L.
and Aschenbrenner, Anna C.
and Li, Yang
and Nattermann, Jacob
and Sawitzki, Birgit
and Saliba, Antoine-Emmanuel
and Sander, Leif Erik
and (DeCOI), Deutsche COVID-19 OMICS Initiative},
title={Severe COVID-19 Is Marked by a Dysregulated Myeloid Cell Compartment},
journal={Cell},
year={2020},
month={Sep},
day={17},
edition={2020/08/05},
publisher={Elsevier Inc.},
volume={182},
number={6},
pages={1419-1440.e23},
keywords={*COVID-19; *SARS-CoV-2; *dysfunctional neutrophils; *emergency myelopoiesis; *immune profiling; *mass cytometry; *monocytes; *neutrophils; *scRNA-seq; Adult; Aged; CD11 Antigens/genetics/metabolism; COVID-19; Cells, Cultured; Coronavirus Infections/blood/*immunology/pathology; Female; HLA-DR Antigens/genetics/metabolism; Humans; Male; Middle Aged; Myeloid Cells/cytology/*immunology; *Myelopoiesis; Pandemics; Pneumonia, Viral/blood/*immunology/pathology; Proteome/genetics/metabolism; Proteomics; Single-Cell Analysis},
note={S0092-8674(20)30992-2[PII]},
issn={1097-4172},
doi={10.1016/j.cell.2020.08.001},
url={https://doi.org/10.1016/j.cell.2020.08.001},
language={eng}
}

﻿@Article{Zimmerman2021,
author={Zimmerman, Kip D.
and Espeland, Mark A.
and Langefeld, Carl D.},
title={A practical solution to pseudoreplication bias in single-cell studies},
journal={Nature Communications},
year={2021},
month={Feb},
day={02},
volume={12},
number={1},
pages={738},
issn={2041-1723},
doi={10.1038/s41467-021-21038-1},
url={https://doi.org/10.1038/s41467-021-21038-1}
}

@article {Junttila2022,
	author = {Junttila, Sini and Smolander, Johannes and Elo, Laura L},
	title = {Benchmarking methods for detecting differential states between conditions from multi-subject single-cell RNA-seq data},
	elocation-id = {2022.02.16.480662},
	year = {2022},
	doi = {10.1101/2022.02.16.480662},
	publisher = {Cold Spring Harbor Laboratory},
	abstract = {Single-cell RNA-sequencing (scRNA-seq) enables researchers to quantify transcriptomes of thousands of cells simultaneously and study transcriptomic changes between cells. scRNA-seq datasets increasingly include multi-subject, multi-condition experiments to investigate cell-type-specific differential states (DS) between conditions. This can be performed by first identifying the cell types in all the subjects and then by performing a DS analysis between the conditions within each cell type. Na{\"\i}ve single-cell DS analysis methods that treat cells statistically independent are subject to false positives in the presence of variation between biological replicates, an issue known as the pseudo-replicate bias. While several methods have already been introduced to carry out the statistical testing in multi-subject scRNA-seq analysis, comparisons that include all these methods are currently lacking. Here, we performed a comprehensive comparison of 18 methods for the identification of DS changes between conditions from multi-subject scRNA-seq data. Our results suggest that the pseudo-bulk methods performed generally best. Both pseudo-bulks and mixed models that model the subjects as a random effect were superior compared with the naive single-cell methods that do not model the subjects in any way. While the naive models achieved higher sensitivity than the pseudo-bulk methods and the mixed models, they were subject to a high number of false positives. In addition, accounting for subjects through latent variable modeling did not improve the performance of the naive methods.Competing Interest StatementThe authors have declared no competing interest.},
	URL = {https://www.biorxiv.org/content/early/2022/02/19/2022.02.16.480662},
	eprint = {https://www.biorxiv.org/content/early/2022/02/19/2022.02.16.480662.full.pdf},
	journal = {bioRxiv}
}

﻿@Article{Ritchie2015,
author={Ritchie, Matthew E.
and Phipson, Belinda
and Wu, Di
and Hu, Yifang
and Law, Charity W.
and Shi, Wei
and Smyth, Gordon K.},
title={limma powers differential expression analyses for RNA-sequencing and microarray studies},
journal={Nucleic acids research},
year={2015},
month={Apr},
day={20},
edition={2015/01/20},
publisher={Oxford University Press},
volume={43},
number={7},
pages={e47-e47},
keywords={*Gene Expression Regulation; *Oligonucleotide Array Sequence Analysis; *Sequence Analysis, RNA; *Software},
abstract={limma is an R/Bioconductor software package that provides an integrated solution for analysing data from gene expression experiments. It contains rich features for handling complex experimental designs and for information borrowing to overcome the problem of small sample sizes. Over the past decade, limma has been a popular choice for gene discovery through differential expression analyses of microarray and high-throughput PCR data. The package contains particularly strong facilities for reading, normalizing and exploring such data. Recently, the capabilities of limma have been significantly expanded in two important directions. First, the package can now perform both differential expression and differential splicing analyses of RNA sequencing (RNA-seq) data. All the downstream analysis tools previously restricted to microarray data are now available for RNA-seq as well. These capabilities allow users to analyse both RNA-seq and microarray data with very similar pipelines. Second, the package is now able to go past the traditional gene-wise expression analyses in a variety of ways, analysing expression profiles in terms of co-regulated sets of genes or in terms of higher-order expression signatures. This provides enhanced possibilities for biological interpretation of gene expression differences. This article reviews the philosophy and design of the limma package, summarizing both new and historical features, with an emphasis on recent enhancements and features that have not been previously described.},
note={gkv007[PII]},
issn={1362-4962},
doi={10.1093/nar/gkv007},
url={https://doi.org/10.1093/nar/gkv007},
language={eng}
}

@ARTICLE{Thurman2021,
  title    = "Differential gene expression analysis for multi-subject single
              cell {RNA} sequencing studies with {aggregateBioVar}",
  author   = "Thurman, Andrew L and Ratcliff, Jason A and Chimenti, Michael S
              and Pezzulo, Alejandro A",
  journal  = "Bioinformatics",
  volume   =  37,
  number   =  19,
  pages    = "3243--3251",
  month    =  may,
  year     =  2021,
  language = "en"
}

﻿@Article{Law2020,
author={Law, Charity W.
and Zeglinski, Kathleen
and Dong, Xueyi
and Alhamdoosh, Monther
and Smyth, Gordon K.
and Ritchie, Matthew E.},
title={A guide to creating design matrices for gene expression experiments},
journal={F1000Research},
year={2020},
month={Dec},
day={10},
publisher={F1000 Research Limited},
volume={9},
pages={1444-1444},
keywords={*Design matrix; *contrast matrix; *gene expression analysis; *model matrix; *statistical models; Gene Expression; *Genomics; Linear Models; Sequence Analysis, RNA},
abstract={Differential expression analysis of genomic data types, such as RNA-sequencing experiments, use linear models to determine the size and direction of the changes in gene expression. For RNA-sequencing, there are several established software packages for this purpose accompanied with analysis pipelines that are well described. However, there are two crucial steps in the analysis process that can be a stumbling block for many -- the set up an appropriate model via design matrices and the set up of comparisons of interest via contrast matrices. These steps are particularly troublesome because an extensive catalogue for design and contrast matrices does not currently exist. One would usually search for example case studies across different platforms and mix and match the advice from those sources to suit the dataset they have at hand. This article guides the reader through the basics of how to set up design and contrast matrices. We take a practical approach by providing code and graphical representation of each case study, starting with simpler examples (e.g. models with a single explanatory variable) and move onto more complex ones (e.g. interaction models, mixed effects models, higher order time series and cyclical models). Although our work has been written specifically with a limma-style pipeline in mind, most of it is also applicable to other software packages for differential expression analysis, and the ideas covered can be adapted to data analysis of other high-throughput technologies. Where appropriate, we explain the interpretation and differences between models to aid readers in their own model choices. Unnecessary jargon and theory is omitted where possible so that our work is accessible to a wide audience of readers, from beginners to those with experience in genomics data analysis.},
note={33604029[pmid]},
issn={2046-1402},
url={https://pubmed.ncbi.nlm.nih.gov/33604029},
language={eng}
}

﻿@Article{Lähnemann2020,
author={L{\"a}hnemann, David
and K{\"o}ster, Johannes
and Szczurek, Ewa
and McCarthy, Davis J.
and Hicks, Stephanie C.
and Robinson, Mark D.
and Vallejos, Catalina A.
and Campbell, Kieran R.
and Beerenwinkel, Niko
and Mahfouz, Ahmed
and Pinello, Luca
and Skums, Pavel
and Stamatakis, Alexandros
and Attolini, Camille Stephan-Otto
and Aparicio, Samuel
and Baaijens, Jasmijn
and Balvert, Marleen
and Barbanson, Buys de
and Cappuccio, Antonio
and Corleone, Giacomo
and Dutilh, Bas E.
and Florescu, Maria
and Guryev, Victor
and Holmer, Rens
and Jahn, Katharina
and Lobo, Thamar Jessurun
and Keizer, Emma M.
and Khatri, Indu
and Kielbasa, Szymon M.
and Korbel, Jan O.
and Kozlov, Alexey M.
and Kuo, Tzu-Hao
and Lelieveldt, Boudewijn P.F.
and Mandoiu, Ion I.
and Marioni, John C.
and Marschall, Tobias
and M{\"o}lder, Felix
and Niknejad, Amir
and Raczkowski, Lukasz
and Reinders, Marcel
and Ridder, Jeroen de
and Saliba, Antoine-Emmanuel
and Somarakis, Antonios
and Stegle, Oliver
and Theis, Fabian J.
and Yang, Huan
and Zelikovsky, Alex
and McHardy, Alice C.
and Raphael, Benjamin J.
and Shah, Sohrab P.
and Sch{\"o}nhuth, Alexander},
title={Eleven grand challenges in single-cell data science},
journal={Genome Biology},
year={2020},
month={Feb},
day={07},
volume={21},
number={1},
pages={31},
issn={1474-760X},
doi={10.1186/s13059-020-1926-6},
url={https://doi.org/10.1186/s13059-020-1926-6}
}

@article{Benjamini1995,
author = {Benjamini, Yoav and Hochberg, Yosef},
title = {Controlling the False Discovery Rate: A Practical and Powerful Approach to Multiple Testing},
journal = {Journal of the Royal Statistical Society: Series B (Methodological)},
volume = {57},
number = {1},
pages = {289-300},
keywords = {bonferroni-type procedures, familywise error rate, multiple-comparison procedures, p-values},
doi = {https://doi.org/10.1111/j.2517-6161.1995.tb02031.x},
url = {https://rss.onlinelibrary.wiley.com/doi/abs/10.1111/j.2517-6161.1995.tb02031.x},
eprint = {https://rss.onlinelibrary.wiley.com/doi/pdf/10.1111/j.2517-6161.1995.tb02031.x},
abstract = {SUMMARY The common approach to the multiplicity problem calls for controlling the familywise error rate (FWER). This approach, though, has faults, and we point out a few. A different approach to problems of multiple significance testing is presented. It calls for controlling the expected proportion of falsely rejected hypotheses — the false discovery rate. This error rate is equivalent to the FWER when all hypotheses are true but is smaller otherwise. Therefore, in problems where the control of the false discovery rate rather than that of the FWER is desired, there is potential for a gain in power. A simple sequential Bonferronitype procedure is proved to control the false discovery rate for independent test statistics, and a simulation study shows that the gain in power is substantial. The use of the new procedure and the appropriateness of the criterion are illustrated with examples.},
year = {1995}
}

﻿@Article{Macaulay2017,
author={Macaulay, Iain C.
and Ponting, Chris P.
and Voet, Thierry},
title={Single-Cell Multiomics: Multiple Measurements from Single Cells},
journal={Trends in genetics : TIG},
year={2017},
month={Feb},
edition={2017/01/13},
publisher={Elsevier Trends Journals},
volume={33},
number={2},
pages={155-168},
keywords={*epigenomics; *genomics; *multiomics; *proteomics; *single cell; *transcriptomics; DNA Methylation/*genetics; High-Throughput Nucleotide Sequencing; Humans; Metabolome/*genetics; Proteome/*genetics; Single-Cell Analysis/methods; Transcriptome/*genetics},
note={S0168-9525(16)30169-X[PII]},
issn={0168-9525},
doi={10.1016/j.tig.2016.12.003},
url={https://doi.org/10.1016/j.tig.2016.12.003},
language={eng}
}

﻿@Article{Zappia2021,
author={Zappia, Luke
and Theis, Fabian J.},
title={Over 1000 tools reveal trends in the single-cell RNA-seq analysis landscape},
journal={Genome Biology},
year={2021},
month={Oct},
day={29},
volume={22},
number={1},
pages={301},
issn={1474-760X},
doi={10.1186/s13059-021-02519-4},
url={https://doi.org/10.1186/s13059-021-02519-4}
}

@article{Archer2016,
title = {Modeling Enzyme Processivity Reveals that RNA-Seq Libraries Are Biased in Characteristic and Correctable Ways},
journal = {Cell Systems},
volume = {3},
number = {5},
pages = {467-479.e12},
year = {2016},
issn = {2405-4712},
doi = {https://doi.org/10.1016/j.cels.2016.10.012},
url = {https://www.sciencedirect.com/science/article/pii/S2405471216303313},
author = {Nathan Archer and Mark D. Walsh and Vahid Shahrezaei and Daniel Hebenstreit},
keywords = {RNA-seq, processivity, coverage, bias, mathematical modeling, Markov Chain Monte Carlo, Bayesian framework, enzyme, polymerase, reverse transcriptase}
}

@article{detomaso2019functional,
  title={Functional interpretation of single cell similarity maps},
  author={DeTomaso, David and Jones, Matthew G and Subramaniam, Meena and Ashuach, Tal and Ye, Chun J and Yosef, Nir},
  journal={Nature communications},
  volume={10},
  number={1},
  pages={1--11},
  year={2019},
  publisher={Nature Publishing Group}
}

@article{korotkevich2021fast,
  title={Fast gene set enrichment analysis},
  author={Korotkevich, Gennady and Sukhov, Vladimir and Budin, Nikolay and Shpak, Boris and Artyomov, Maxim N and Sergushichev, Alexey},
  journal={BioRxiv},
  pages={060012},
  year={2021},
  publisher={Cold Spring Harbor Laboratory}
}

@article{fan2016characterizing,
  title={Characterizing transcriptional heterogeneity through pathway and gene set overdispersion analysis},
  author={Fan, Jean and Salathia, Neeraj and Liu, Rui and Kaeser, Gwendolyn E and Yung, Yun C and Herman, Joseph L and Kaper, Fiona and Fan, Jian-Bing and Zhang, Kun and Chun, Jerold and others},
  journal={Nature methods},
  volume={13},
  number={3},
  pages={241--244},
  year={2016},
  publisher={Nature Publishing Group}
}

@article{badia2022decoupler,
  title={decoupleR: Ensemble of computational methods to infer biological activities from omics data},
  author={Badia-i-Mompel, Pau and V{\'e}lez Santiago, Jes{\'u}s and Braunger, Jana and Geiss, Celina and Dimitrov, Daniel and M{\"u}ller-Dott, Sophia and Taus, Petr and Dugourd, Aurelien and Holland, Christian H and Ramirez Flores, Ricardo O and others},
  journal={Bioinformatics Advances},
  volume={2},
  number={1},
  pages={vbac016},
  year={2022},
  publisher={Oxford University Press}
}

@article{zhang2020benchmarking,
  title={Benchmarking algorithms for pathway activity transformation of single-cell RNA-seq data},
  author={Zhang, Yaru and Ma, Yunlong and Huang, Yukuan and Zhang, Yan and Jiang, Qi and Zhou, Meng and Su, Jianzhong},
  journal={Computational and structural biotechnology journal},
  volume={18},
  pages={2953--2961},
  year={2020},
  publisher={Elsevier}
}

@article{goeman2007analyzing,
  title={Analyzing gene expression data in terms of gene sets: methodological issues},
  author={Goeman, Jelle J and B{\"u}hlmann, Peter},
  journal={Bioinformatics},
  volume={23},
  number={8},
  pages={980--987},
  year={2007},
  publisher={Oxford University Press}
}

@article{aibar2017scenic,
  title={SCENIC: single-cell regulatory network inference and clustering},
  author={Aibar, Sara and Gonz{\'a}lez-Blas, Carmen Bravo and Moerman, Thomas and Huynh-Thu, V{\^a}n Anh and Imrichova, Hana and Hulselmans, Gert and Rambow, Florian and Marine, Jean-Christophe and Geurts, Pierre and Aerts, Jan and others},
  journal={Nature methods},
  volume={14},
  number={11},
  pages={1083--1086},
  year={2017},
  publisher={Nature Publishing Group}
}

@article{chen2013enrichr,
  title={Enrichr: interactive and collaborative HTML5 gene list enrichment analysis tool},
  author={Chen, Edward Y and Tan, Christopher M and Kou, Yan and Duan, Qiaonan and Wang, Zichen and Meirelles, Gabriela Vaz and Clark, Neil R and Ma’ayan, Avi},
  journal={BMC bioinformatics},
  volume={14},
  number={1},
  pages={1--14},
  year={2013},
  publisher={BioMed Central}
}

@article{schubert2018perturbation,
  title={Perturbation-response genes reveal signaling footprints in cancer gene expression},
  author={Schubert, Michael and Klinger, Bertram and Kl{\"u}nemann, Martina and Sieber, Anja and Uhlitz, Florian and Sauer, Sascha and Garnett, Mathew J and Bl{\"u}thgen, Nils and Saez-Rodriguez, Julio},
  journal={Nature communications},
  volume={9},
  number={1},
  pages={1--11},
  year={2018},
  publisher={Nature Publishing Group}
}

@article{garcia2019benchmark,
  title={Benchmark and integration of resources for the estimation of human transcription factor activities},
  author={Garcia-Alonso, Luz and Holland, Christian H and Ibrahim, Mahmoud M and Turei, Denes and Saez-Rodriguez, Julio},
  journal={Genome research},
  volume={29},
  number={8},
  pages={1363--1375},
  year={2019},
  publisher={Cold Spring Harbor Lab}
}

@article{ritchie2015limma,
  title={limma powers differential expression analyses for RNA-sequencing and microarray studies},
  author={Ritchie, Matthew E and Phipson, Belinda and Wu, DI and Hu, Yifang and Law, Charity W and Shi, Wei and Smyth, Gordon K},
  journal={Nucleic acids research},
  volume={43},
  number={7},
  pages={e47--e47},
  year={2015},
  publisher={Oxford Academic}
}

@article{subramanian2005gene,
  title={Gene set enrichment analysis: a knowledge-based approach for interpreting genome-wide expression profiles},
  author={Subramanian, Aravind and Tamayo, Pablo and Mootha, Vamsi K and Mukherjee, Sayan and Ebert, Benjamin L and Gillette, Michael A and Paulovich, Amanda and Pomeroy, Scott L and Golub, Todd R and Lander, Eric S and others},
  journal={Proceedings of the National Academy of Sciences},
  volume={102},
  number={43},
  pages={15545--15550},
  year={2005},
  publisher={National Acad Sciences}
}

@article{liberzon2011molecular,
  title={Molecular signatures database (MSigDB) 3.0},
  author={Liberzon, Arthur and Subramanian, Aravind and Pinchback, Reid and Thorvaldsd{\'o}ttir, Helga and Tamayo, Pablo and Mesirov, Jill P},
  journal={Bioinformatics},
  volume={27},
  number={12},
  pages={1739--1740},
  year={2011},
  publisher={Oxford University Press}
}

@article{zhang2019cellmarker,
  title={CellMarker: a manually curated resource of cell markers in human and mouse},
  author={Zhang, Xinxin and Lan, Yujia and Xu, Jinyuan and Quan, Fei and Zhao, Erjie and Deng, Chunyu and Luo, Tao and Xu, Liwen and Liao, Gaoming and Yan, Min and others},
  journal={Nucleic acids research},
  volume={47},
  number={D1},
  pages={D721--D728},
  year={2019},
  publisher={Oxford University Press}
}

@article{franzen2019panglaodb,
  title={PanglaoDB: a web server for exploration of mouse and human single-cell RNA sequencing data},
  author={Franz{\'e}n, Oscar and Gan, Li-Ming and Bj{\"o}rkegren, Johan LM},
  journal={Database},
  volume={2019},
  year={2019},
  publisher={Oxford Academic}
}

@article{holland2020robustness,
  title={Robustness and applicability of transcription factor and pathway analysis tools on single-cell RNA-seq data},
  author={Holland, Christian H and Tanevski, Jovan and Perales-Pat{\'o}n, Javier and Gleixner, Jan and Kumar, Manu P and Mereu, Elisabetta and Joughin, Brian A and Stegle, Oliver and Lauffenburger, Douglas A and Heyn, Holger and others},
  journal={Genome biology},
  volume={21},
  number={1},
  pages={1--19},
  year={2020},
  publisher={BioMed Central}
}

@article{lee2008inferring,
  title={Inferring pathway activity toward precise disease classification},
  author={Lee, Eunjung and Chuang, Han-Yu and Kim, Jong-Won and Ideker, Trey and Lee, Doheon},
  journal={PLoS computational biology},
  volume={4},
  number={11},
  pages={e1000217},
  year={2008},
  publisher={Public Library of Science San Francisco, USA}
}

@article{lake2018integrative,
  title={Integrative single-cell analysis of transcriptional and epigenetic states in the human adult brain},
  author={Lake, Blue B and Chen, Song and Sos, Brandon C and Fan, Jean and Kaeser, Gwendolyn E and Yung, Yun C and Duong, Thu E and Gao, Derek and Chun, Jerold and Kharchenko, Peter V and others},
  journal={Nature biotechnology},
  volume={36},
  number={1},
  pages={70--80},
  year={2018},
  publisher={Nature Publishing Group}
}

@article{hafemeister2019normalization,
  title={Normalization and variance stabilization of single-cell RNA-seq data using regularized negative binomial regression},
  author={Hafemeister, Christoph and Satija, Rahul},
  journal={Genome biology},
  volume={20},
  number={1},
  pages={1--15},
  year={2019},
  publisher={Springer}
}

@article{lun2016step,
  title={A step-by-step workflow for low-level analysis of single-cell RNA-seq data with Bioconductor},
  author={Lun, Aaron TL and McCarthy, Davis J and Marioni, John C},
  journal={F1000Research},
  volume={5},
  year={2016},
  publisher={Faculty of 1000 Ltd}
}

@article{hanzelmann2013gsva,
  title={GSVA: gene set variation analysis for microarray and RNA-seq data},
  author={H{\"a}nzelmann, Sonja and Castelo, Robert and Guinney, Justin},
  journal={BMC bioinformatics},
  volume={14},
  number={1},
  pages={1--15},
  year={2013},
  publisher={Springer}
}

@article{kang2018,
  title={Multiplexed droplet single-cell RNA-sequencing using natural genetic variation},
  author={Kang, Hyun Min and Subramaniam, Meena and Targ, Sasha and Nguyen, Michelle and Maliskova, Lenka and McCarthy, Elizabeth and Wan, Eunice and Wong, Simon and Byrnes, Lauren and Lanata, Cristina M and others},
  journal={Nature biotechnology},
  volume={36},
  number={1},
  pages={89--94},
  year={2018},
  publisher={Nature Publishing Group}
}

@incollection{smyth2005limma,
  title={Limma: linear models for microarray data},
  author={Smyth, Gordon K},
  booktitle={Bioinformatics and computational biology solutions using R and Bioconductor},
  pages={397--420},
  year={2005},
  publisher={Springer}
}

@article{damian2004statistical,
  title={Statistical concerns about the GSEA procedure},
  author={Damian, Doris and Gorfine, Malka},
  journal={Nature genetics},
  volume={36},
  number={7},
  pages={663--663},
  year={2004},
  publisher={Nature Publishing Group}
}

@article{Hrdlickova2017,
author = {Hrdlickova, Radmila and Toloue, Masoud and Tian, Bin},
title = {RNA-Seq methods for transcriptome analysis},
journal = {WIREs RNA},
volume = {8},
number = {1},
pages = {e1364},
doi = {https://doi.org/10.1002/wrna.1364},
url = {https://wires.onlinelibrary.wiley.com/doi/abs/10.1002/wrna.1364},
eprint = {https://wires.onlinelibrary.wiley.com/doi/pdf/10.1002/wrna.1364},
year = {2017}
}

﻿@Article{Lebrigand2020,
author={Lebrigand, Kevin
and Magnone, Virginie
and Barbry, Pascal
and Waldmann, Rainer},
title={High throughput error corrected Nanopore single cell transcriptome sequencing},
journal={Nature Communications},
year={2020},
month={Aug},
day={12},
volume={11},
number={1},
pages={4025},
issn={2041-1723},
doi={10.1038/s41467-020-17800-6},
url={https://doi.org/10.1038/s41467-020-17800-6}
}

﻿@Article{Singh2019,
author={Singh, Mandeep
and Al-Eryani, Ghamdan
and Carswell, Shaun
and Ferguson, James M.
and Blackburn, James
and Barton, Kirston
and Roden, Daniel
and Luciani, Fabio
and Giang Phan, Tri
and Junankar, Simon
and Jackson, Katherine
and Goodnow, Christopher C.
and Smith, Martin A.
and Swarbrick, Alexander},
title={High-throughput targeted long-read single cell sequencing reveals the clonal and transcriptional landscape of lymphocytes},
journal={Nature Communications},
year={2019},
month={Jul},
day={16},
volume={10},
number={1},
pages={3120},
issn={2041-1723},
doi={10.1038/s41467-019-11049-4},
url={https://doi.org/10.1038/s41467-019-11049-4}
}

﻿@Article{Gupta2018,
author={Gupta, Ishaan
and Collier, Paul G.
and Haase, Bettina
and Mahfouz, Ahmed
and Joglekar, Anoushka
and Floyd, Taylor
and Koopmans, Frank
and Barres, Ben
and Smit, August B.
and Sloan, Steven A.
and Luo, Wenjie
and Fedrigo, Olivier
and Ross, M. Elizabeth
and Tilgner, Hagen U.},
title={Single-cell isoform RNA sequencing characterizes isoforms in thousands of cerebellar cells},
journal={Nature Biotechnology},
year={2018},
month={Dec},
day={01},
volume={36},
number={12},
pages={1197-1202},
issn={1546-1696},
doi={10.1038/nbt.4259},
url={https://doi.org/10.1038/nbt.4259}
}

﻿@Article{Philpott2021,
author={Philpott, Martin
and Watson, Jonathan
and Thakurta, Anjan
and Brown, Tom
and Oppermann, Udo
and Cribbs, Adam P.},
title={Nanopore sequencing of single-cell transcriptomes with scCOLOR-seq},
journal={Nature Biotechnology},
year={2021},
month={Dec},
day={01},
volume={39},
number={12},
pages={1517-1520},
issn={1546-1696},
doi={10.1038/s41587-021-00965-w},
url={https://doi.org/10.1038/s41587-021-00965-w}
}

﻿@Article{Luecken2022,
author={Luecken, Malte D.
and B{\"u}ttner, M.
and Chaichoompu, K.
and Danese, A.
and Interlandi, M.
and Mueller, M. F.
and Strobl, D. C.
and Zappia, L.
and Dugas, M.
and Colom{\'e}-Tatch{\'e}, M.
and Theis, Fabian J.},
title={Benchmarking atlas-level data integration in single-cell genomics},
journal={Nature Methods},
year={2022},
month={Jan},
day={01},
volume={19},
number={1},
pages={41-50},
abstract={Single-cell atlases often include samples that span locations, laboratories and conditions, leading to complex, nested batch effects in data. Thus, joint analysis of atlas datasets requires reliable data integration. To guide integration method choice, we benchmarked 68 method and preprocessing combinations on 85 batches of gene expression, chromatin accessibility and simulation data from 23 publications, altogether representing >1.2 million cells distributed in 13 atlas-level integration tasks. We evaluated methods according to scalability, usability and their ability to remove batch effects while retaining biological variation using 14 evaluation metrics. We show that highly variable gene selection improves the performance of data integration methods, whereas scaling pushes methods to prioritize batch removal over conservation of biological variation. Overall, scANVI, Scanorama, scVI and scGen perform well, particularly on complex integration tasks, while single-cell ATAC-sequencing integration performance is strongly affected by choice of feature space. Our freely available Python module and benchmarking pipeline can identify optimal data integration methods for new data, benchmark new methods and improve method development.},
issn={1548-7105},
doi={10.1038/s41592-021-01336-8},
url={https://doi.org/10.1038/s41592-021-01336-8}
}

﻿@Article{Tran2020,
author={Tran, Hoa Thi Nhu
and Ang, Kok Siong
and Chevrier, Marion
and Zhang, Xiaomeng
and Lee, Nicole Yee Shin
and Goh, Michelle
and Chen, Jinmiao},
title={A benchmark of batch-effect correction methods for single-cell RNA sequencing data},
journal={Genome Biology},
year={2020},
month={Jan},
day={16},
volume={21},
number={1},
pages={12},
abstract={Large-scale single-cell transcriptomic datasets generated using different technologies contain batch-specific systematic variations that present a challenge to batch-effect removal and data integration. With continued growth expected in scRNA-seq data, achieving effective batch integration with available computational resources is crucial. Here, we perform an in-depth benchmark study on available batch correction methods to determine the most suitable method for batch-effect removal.},
issn={1474-760X},
doi={10.1186/s13059-019-1850-9},
url={https://doi.org/10.1186/s13059-019-1850-9}
}

@ARTICLE{Phipson2017-vi,
  title     = "Gene length and detection bias in single cell {RNA} sequencing protocols",
  author    = "Phipson, Belinda and Zappia, Luke and Oshlack, Alicia",
  journal   = "F1000Res.",
  publisher = "F1000 Research, Ltd.",
  volume    =  6,
  pages     = "595",
  month     =  apr,
  year      =  2017,
  language  = "en"
}

@article{srivatsan2020,
  title={Massively multiplex chemical transcriptomics at single-cell resolution},
  author={Srivatsan, Sanjay R and McFaline-Figueroa, Jos{\'e} L and Ramani, Vijay and Saunders, Lauren and Cao, Junyue and Packer, Jonathan and Pliner, Hannah A and Jackson, Dana L and Daza, Riza M and Christiansen, Lena and others},
  journal={Science},
  volume={367},
  number={6473},
  pages={45--51},
  year={2020},
  publisher={American Association for the Advancement of Science}
}

@article{frangieh2021,
  title={Multimodal pooled Perturb-CITE-seq screens in patient models define mechanisms of cancer immune evasion},
  author={Frangieh, Chris J and Melms, Johannes C and Thakore, Pratiksha I and Geiger-Schuller, Kathryn R and Ho, Patricia and Luoma, Adrienne M and Cleary, Brian and Jerby-Arnon, Livnat and Malu, Shruti and Cuoco, Michael S and others},
  journal={Nature genetics},
  volume={53},
  number={3},
  pages={332--341},
  year={2021},
  publisher={Nature Publishing Group}
}

@article{replogle2021,
  title={Mapping information-rich genotype-phenotype landscapes with genome-scale Perturb-seq},
  author={Replogle, Joseph M and Saunders, Reuben A and Pogson, Angela N and Hussmann, Jeffrey A and Lenail, Alexander and Guna, Alina and Mascibroda, Lauren and Wagner, Eric J and Adelman, Karen and Bonnar, Jessica L and others},
  journal={bioRxiv},
  year={2021},
  publisher={Cold Spring Harbor Laboratory}
}

@article{wessels2022,
  title={Efficient combinatorial targeting of RNA transcripts in single cells with Cas13 RNA Perturb-seq},
  author={Wessels, Hans-Hermann and M{\'e}ndez-Mancilla, Alejandro and Papalexi, Efthymia and Mauck, William M and Lu, Lu and Morris, John A and Mimitou, Eleni and Smibert, Peter and Sanjana, Neville E and Satija, Rahul},
  journal={bioRxiv},
  year={2022},
  publisher={Cold Spring Harbor Laboratory}
}

@article{ji2021,
  title={Machine learning for perturbational single-cell omics},
  author={Ji, Yuge and Lotfollahi, Mohammad and Wolf, F Alexander and Theis, Fabian J},
  journal={Cell Systems},
  volume={12},
  number={6},
  pages={522--537},
  year={2021},
  publisher={Elsevier}
}

@article{lotfollahi2019,
  title={scGen predicts single-cell perturbation responses},
  author={Lotfollahi, Mohammad and Wolf, F Alexander and Theis, Fabian J},
  journal={Nature methods},
  volume={16},
  number={8},
  pages={715--721},
  year={2019},
  publisher={Nature Publishing Group}
}

@article{lotfollahi2020,
  title={Conditional out-of-distribution generation for unpaired data using transfer VAE},
  author={Lotfollahi, Mohammad and Naghipourfar, Mohsen and Theis, Fabian J and Wolf, F Alexander},
  journal={Bioinformatics},
  volume={36},
  number={Supplement\_2},
  pages={i610--i617},
  year={2020},
  publisher={Oxford University Press}
}


@article{lotfollahi2021,
  title={Learning interpretable cellular responses to complex perturbations in high-throughput screens},
  author={Lotfollahi, Mohammad and Susmelj, Anna Klimovskaia and De Donno, Carlo and Ji, Yuge and Ibarra, Ignacio L and Wolf, F Alexander and Yakubova, Nafissa and Theis, Fabian J and Lopez-Paz, David},
  journal={bioRxiv},
  year={2021},
  publisher={Cold Spring Harbor Laboratory}
}


@article{russkikh2020,
  title={Style transfer with variational autoencoders is a promising approach to RNA-Seq data harmonization and analysis},
  author={Russkikh, Nikolai and Antonets, Denis and Shtokalo, Dmitry and Makarov, Alexander and Vyatkin, Yuri and Zakharov, Alexey and Terentyev, Evgeny},
  journal={Bioinformatics},
  volume={36},
  number={20},
  pages={5076--5085},
  year={2020},
  publisher={Oxford University Press}
}


@article{yuan2021,
  title={CellBox: interpretable machine learning for perturbation biology with application to the design of cancer combination therapy},
  author={Yuan, Bo and Shen, Ciyue and Luna, Augustin and Korkut, Anil and Marks, Debora S and Ingraham, John and Sander, Chris},
  journal={Cell systems},
  volume={12},
  number={2},
  pages={128--140},
  year={2021},
  publisher={Elsevier}
}


@article{amodio2018,
  title={Out-of-sample extrapolation with neuron editing},
  author={Amodio, Matthew and van Dijk, David and Montgomery, Ruth and Wolf, Guy and Krishnaswamy, Smita},
  journal={arXiv preprint arXiv:1805.12198},
  year={2018}
}

@article{wei2022,
  title={scPreGAN, a deep generative model for predicting the response of single cell expression to perturbation},
  author={Wei, Xiajie and Dong, Jiayi and Wang, Fei},
  journal={Bioinformatics},
  year={2022}
}

﻿@Article{Skinnider2021,
author={Skinnider, Michael A.
and Squair, Jordan W.
and Kathe, Claudia
and Anderson, Mark A.
and Gautier, Matthieu
and Matson, Kaya J. E.
and Milano, Marco
and Hutson, Thomas H.
and Barraud, Quentin
and Phillips, Aaron A.
and Foster, Leonard J.
and La Manno, Gioele
and Levine, Ariel J.
and Courtine, Gr{\'e}goire},
title={Cell type prioritization in single-cell data},
journal={Nature Biotechnology},
year={2021},
month={Jan},
day={01},
volume={39},
number={1},
pages={30-34},
issn={1546-1696},
doi={10.1038/s41587-020-0605-1},
url={https://doi.org/10.1038/s41587-020-0605-1}
}

﻿@Article{Squair2021Augur,
author={Squair, Jordan W.
and Skinnider, Michael A.
and Gautier, Matthieu
and Foster, Leonard J.
and Courtine, Gr{\'e}goire},
title={Prioritization of cell types responsive to biological perturbations in single-cell data with Augur},
journal={Nature Protocols},
year={2021},
month={Aug},
day={01},
volume={16},
number={8},
pages={3836-3873},
issn={1750-2799},
doi={10.1038/s41596-021-00561-x},
url={https://doi.org/10.1038/s41596-021-00561-x}
}

﻿@Article{Bhattacherjee2019,
author={Bhattacherjee, Aritra
and Djekidel, Mohamed Nadhir
and Chen, Renchao
and Chen, Wenqiang
and Tuesta, Luis M.
and Zhang, Yi},
title={Cell type-specific transcriptional programs in mouse prefrontal cortex during adolescence and addiction},
journal={Nature Communications},
year={2019},
month={Sep},
day={13},
volume={10},
number={1},
pages={4169},
issn={2041-1723},
doi={10.1038/s41467-019-12054-3},
url={https://doi.org/10.1038/s41467-019-12054-3}
}

﻿@Article{Papalexi2021,
author={Papalexi, Efthymia
and Mimitou, Eleni P.
and Butler, Andrew W.
and Foster, Samantha
and Bracken, Bernadette
and Mauck, William M.
and Wessels, Hans-Hermann
and Hao, Yuhan
and Yeung, Bertrand Z.
and Smibert, Peter
and Satija, Rahul},
title={Characterizing the molecular regulation of inhibitory immune checkpoints with multimodal single-cell screens},
journal={Nature Genetics},
year={2021},
month={Mar},
day={01},
volume={53},
number={3},
pages={322-331},
issn={1546-1718},
doi={10.1038/s41588-021-00778-2},
url={https://doi.org/10.1038/s41588-021-00778-2}
}

﻿@Article{Stoeckius2018,
author={Stoeckius, Marlon
and Zheng, Shiwei
and Houck-Loomis, Brian
and Hao, Stephanie
and Yeung, Bertrand Z.
and Mauck, William M.
and Smibert, Peter
and Satija, Rahul},
title={Cell Hashing with barcoded antibodies enables multiplexing and doublet detection for single cell genomics},
journal={Genome Biology},
year={2018},
month={Dec},
day={19},
volume={19},
number={1},
pages={224},
issn={1474-760X},
doi={10.1186/s13059-018-1603-1},
url={https://doi.org/10.1186/s13059-018-1603-1}
}

﻿@Article{Stoeckius2017,
author={Stoeckius, Marlon
and Hafemeister, Christoph
and Stephenson, William
and Houck-Loomis, Brian
and Chattopadhyay, Pratip K.
and Swerdlow, Harold
and Satija, Rahul
and Smibert, Peter},
title={Simultaneous epitope and transcriptome measurement in single cells},
journal={Nature Methods},
year={2017},
month={Sep},
day={01},
volume={14},
number={9},
pages={865-868},
issn={1548-7105},
doi={10.1038/nmeth.4380},
url={https://doi.org/10.1038/nmeth.4380}
}


@article{blondel_fast_2008,
	title = {Fast unfolding of communities in large networks},
	volume = {2008},
	url = {https://doi.org/10.1088/1742-5468/2008/10/p10008},
	doi = {10.1088/1742-5468/2008/10/p10008},
	abstract = {We propose a simple method to extract the community structure of large networks. Our method is a heuristic method that is based on modularity optimization. It is shown to outperform all other known community detection methods in terms of computation time. Moreover, the quality of the communities detected is very good, as measured by the so-called modularity. This is shown first by identifying language communities in a Belgian mobile phone network of 2 million customers and by analysing a web graph of 118 million nodes and more than one billion links. The accuracy of our algorithm is also verified on ad hoc modular networks.},
	number = {10},
	journal = {Journal of Statistical Mechanics: Theory and Experiment},
	author = {Blondel, Vincent D. and Guillaume, Jean-Loup and Lambiotte, Renaud and Lefebvre, Etienne},
	month = oct,
	year = {2008},
	note = {Publisher: IOP Publishing},
	pages = {P10008},
}

@article{traag_louvain_2019,
	title = {From {Louvain} to {Leiden}: guaranteeing well-connected communities},
	volume = {9},
	issn = {2045-2322},
	url = {https://doi.org/10.1038/s41598-019-41695-z},
	doi = {10.1038/s41598-019-41695-z},
	abstract = {Community detection is often used to understand the structure of large and complex networks. One of the most popular algorithms for uncovering community structure is the so-called Louvain algorithm. We show that this algorithm has a major defect that largely went unnoticed until now: the Louvain algorithm may yield arbitrarily badly connected communities. In the worst case, communities may even be disconnected, especially when running the algorithm iteratively. In our experimental analysis, we observe that up to 25\% of the communities are badly connected and up to 16\% are disconnected. To address this problem, we introduce the Leiden algorithm. We prove that the Leiden algorithm yields communities that are guaranteed to be connected. In addition, we prove that, when the Leiden algorithm is applied iteratively, it converges to a partition in which all subsets of all communities are locally optimally assigned. Furthermore, by relying on a fast local move approach, the Leiden algorithm runs faster than the Louvain algorithm. We demonstrate the performance of the Leiden algorithm for several benchmark and real-world networks. We find that the Leiden algorithm is faster than the Louvain algorithm and uncovers better partitions, in addition to providing explicit guarantees.},
	number = {1},
	journal = {Scientific Reports},
	author = {Traag, V. A. and Waltman, L. and van Eck, N. J.},
	month = mar,
	year = {2019},
	pages = {5233},
}

@article{du_systematic_2018,
	title = {A systematic performance evaluation of clustering methods for single-cell {RNA}-seq data [version 1; peer review: 2 approved with reservations]},
	volume = {7},
	doi = {10.12688/f1000research.15666.1},
	number = {1141},
	journal = {F1000Research},
	author = {Du, A and Robinson, MD and Soneson, C},
	year = {2018},
}

@article{freytag_comparison_2018,
	title = {Comparison of clustering tools in {R} for medium-sized 10x {Genomics} single-cell {RNA}-sequencing data [version 1; peer review: 1 approved, 2 approved with reservations]},
	volume = {7},
	doi = {10.12688/f1000research.15809.1},
	number = {1297},
	journal = {F1000Research},
	author = {Freytag, S and Tian, L and L�nnstedt, I and Ng, M and Bahlo, M},
	year = {2018},
}

@article{weber_comparison_2016,
	title = {Comparison of clustering methods for high-dimensional single-cell flow and mass cytometry data},
	volume = {89},
	url = {https://onlinelibrary.wiley.com/doi/abs/10.1002/cyto.a.23030},
	doi = {https://doi.org/10.1002/cyto.a.23030},
	abstract = {Abstract Recent technological developments in high-dimensional flow cytometry and mass cytometry (CyTOF) have made it possible to detect expression levels of dozens of protein markers in thousands of cells per second, allowing cell populations to be characterized in unprecedented detail. Traditional data analysis by “manual gating” can be inefficient and unreliable in these high-dimensional settings, which has led to the development of a large number of automated analysis methods. Methods designed for unsupervised analysis use specialized clustering algorithms to detect and define cell populations for further downstream analysis. Here, we have performed an up-to-date, extensible performance comparison of clustering methods for high-dimensional flow and mass cytometry data. We evaluated methods using several publicly available data sets from experiments in immunology, containing both major and rare cell populations, with cell population identities from expert manual gating as the reference standard. Several methods performed well, including FlowSOM, X-shift, PhenoGraph, Rclusterpp, and flowMeans. Among these, FlowSOM had extremely fast runtimes, making this method well-suited for interactive, exploratory analysis of large, high-dimensional data sets on a standard laptop or desktop computer. These results extend previously published comparisons by focusing on high-dimensional data and including new methods developed for CyTOF data. R scripts to reproduce all analyses are available from GitHub (https://github.com/lmweber/cytometry-clustering-comparison), and pre-processed data files are available from FlowRepository (FR-FCM-ZZPH), allowing our comparisons to be extended to include new clustering methods and reference data sets. © 2016 The Authors. Cytometry Part A published by Wiley Periodicals, Inc. on behalf of ISAC.},
	number = {12},
	journal = {Cytometry Part A},
	author = {Weber, Lukas M. and Robinson, Mark D.},
	year = {2016},
	note = {\_eprint: https://onlinelibrary.wiley.com/doi/pdf/10.1002/cyto.a.23030},
	keywords = {bioinformatics, cell populations, clustering, CyTOF, F1 score, flow cytometry, high-dimensional, manual gating, mass cytometry, single-cell},
	pages = {1084--1096},
}

@article{wagner_revealing_2016,
	title = {Revealing the vectors of cellular identity with single-cell genomics},
	volume = {34},
	issn = {1546-1696},
	url = {https://doi.org/10.1038/nbt.3711},
	doi = {10.1038/nbt.3711},
	abstract = {Computational methods for analyzing single-cell data are uncovering new ways of defining cells.},
	number = {11},
	journal = {Nature Biotechnology},
	author = {Wagner, Allon and Regev, Aviv and Yosef, Nir},
	month = nov,
	year = {2016},
	pages = {1145--1160},
}



@article{wolf_paga_2019,
	title = {{PAGA}: graph abstraction reconciles clustering with trajectory inference through a topology preserving map of single cells},
	volume = {20},
	issn = {1474-760X},
	url = {https://doi.org/10.1186/s13059-019-1663-x},
	doi = {10.1186/s13059-019-1663-x},
	abstract = {Single-cell RNA-seq quantifies biological heterogeneity across both discrete cell types and continuous cell transitions. Partition-based graph abstraction (PAGA) provides an interpretable graph-like map of the arising data manifold, based on estimating connectivity of manifold partitions (https://github.com/theislab/paga). PAGA maps preserve the global topology of data, allow analyzing data at different resolutions, and result in much higher computational efficiency of the typical exploratory data analysis workflow. We demonstrate the method by inferring structure-rich cell maps with consistent topology across four hematopoietic datasets, adult planaria and the zebrafish embryo and benchmark computational performance on one million neurons.},
	number = {1},
	journal = {Genome Biology},
	author = {Wolf, F. Alexander and Hamey, Fiona K. and Plass, Mireya and Solana, Jordi and Dahlin, Joakim S. and Göttgens, Berthold and Rajewsky, Nikolaus and Simon, Lukas and Theis, Fabian J.},
	month = mar,
	year = {2019},
	pages = {59},
>>>>>>> 400929fc
}<|MERGE_RESOLUTION|>--- conflicted
+++ resolved
@@ -651,7 +651,6 @@
 url={https://doi.org/10.1186/s13059-016-1103-0}
 }
 
-<<<<<<< HEAD
 @article{germain_pipecomp_2020,
 title = {{pipeComp}, a general framework for the evaluation of computational pipelines, reveals performant single cell {RNA}-seq preprocessing tools},
 volume = {21},
@@ -678,7 +677,8 @@
 DOI={10.3389/fgene.2021.646936},     
 ISSN={1664-8021},   
 ABSTRACT={Single-cell RNA sequencing (scRNA-seq) is a high-throughput sequencing technology performed at the level of an individual cell, which can have a potential to understand cellular heterogeneity. However, scRNA-seq data are high-dimensional, noisy, and sparse data. Dimension reduction is an important step in downstream analysis of scRNA-seq. Therefore, several dimension reduction methods have been developed. We developed a strategy to evaluate the stability, accuracy, and computing cost of 10 dimensionality reduction methods using 30 simulation datasets and five real datasets. Additionally, we investigated the sensitivity of all the methods to hyperparameter tuning and gave users appropriate suggestions. We found that t-distributed stochastic neighbor embedding (t-SNE) yielded the best overall performance with the highest accuracy and computing cost. Meanwhile, uniform manifold approximation and projection (UMAP) exhibited the highest stability, as well as moderate accuracy and the second highest computing cost. UMAP well preserves the original cohesion and separation of cell populations. In addition, it is worth noting that users need to set the hyperparameters according to the specific situation before using the dimensionality reduction methods based on non-linear model and neural network.}
-=======
+}
+
 ﻿@Article{Aird2011,
 author={Aird, Daniel
 and Ross, Michael G.
@@ -2386,5 +2386,4 @@
 	month = mar,
 	year = {2019},
 	pages = {59},
->>>>>>> 400929fc
 }