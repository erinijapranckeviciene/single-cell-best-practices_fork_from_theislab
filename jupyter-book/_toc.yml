format: jb-book
root: preamble
defaults:
  numbered: true
parts:
  - caption: Introduction
    chapters:
      - file: introduction/prior_art
      - file: introduction/scrna_seq
      - file: introduction/raw_data_processing
      - file: introduction/analysis_tools
      - file: introduction/data_infrastructure
      - file: introduction/interoperability
  - caption: Preprocessing and visualization
    chapters:
      - file: preprocessing_visualization/quality_control
      - file: preprocessing_visualization/normalization
      - file: preprocessing_visualization/feature_selection
      - file: preprocessing_visualization/dimensionality_reduction
  - caption: Identifying cellular structure
    chapters:
      - file: cellular_structure/clustering
      - file: cellular_structure/integration
  - caption: Inferring trajectories
    chapters:
      - file: trajectories/pseudotemporal
      - file: trajectories/rna_velocity
      - file: trajectories/fate_mapping
      - file: trajectories/lineage_tracing
  - caption: Dealing with conditions
    chapters:
      - file: conditions/differential_gene_expression
      - file: conditions/compositional
      - file: conditions/gsea_pathway
      - file: conditions/perturbation_modeling
  - caption: Modeling mechanisms
    chapters:
      - file: mechanisms/grns
      - file: mechanisms/cell_cell_communication
  - caption: Deconvolution
    chapters:
      - file: deconvolution/motivation
  - caption: Spatial omics
    chapters:
      - file: spatial/motivation
<<<<<<< HEAD
  - caption: Surface protein
    chapters:
      - file: surface_protein/quality_control
      - file: surface_protein/normalization
      - file: surface_protein/doublet_detection
      - file: surface_protein/dimensionality_reduction
      - file: surface_protein/batch_correction
      - file: surface_protein/annotation
=======
  - caption: AIR repertoire
    chapters:
      - file: air_repertoire/ir_profiling
      - file: air_repertoire/clonotype
      - file: air_repertoire/specificity
      - file: air_repertoire/multimodal_integration
>>>>>>> 546a882d
  - caption: Reproducibility
    chapters:
      - file: reproducibility/introduction
  - caption: Outlook
    chapters:
      - file: outlook
  - caption: Acknowledgements
    chapters:
      - file: acknowledgements
  - caption: Glossary
    chapters:
      - file: glossary<|MERGE_RESOLUTION|>--- conflicted
+++ resolved
@@ -43,7 +43,6 @@
   - caption: Spatial omics
     chapters:
       - file: spatial/motivation
-<<<<<<< HEAD
   - caption: Surface protein
     chapters:
       - file: surface_protein/quality_control
@@ -52,14 +51,12 @@
       - file: surface_protein/dimensionality_reduction
       - file: surface_protein/batch_correction
       - file: surface_protein/annotation
-=======
   - caption: AIR repertoire
     chapters:
       - file: air_repertoire/ir_profiling
       - file: air_repertoire/clonotype
       - file: air_repertoire/specificity
       - file: air_repertoire/multimodal_integration
->>>>>>> 546a882d
   - caption: Reproducibility
     chapters:
       - file: reproducibility/introduction
