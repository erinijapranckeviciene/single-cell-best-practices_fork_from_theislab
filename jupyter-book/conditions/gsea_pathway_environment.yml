name: pathway
channels:
  - conda-forge
  - bioconda
  - r
dependencies:
  - conda-forge::r-base=4.1.2
<<<<<<< HEAD
  - conda-forge::python=3.8.12
  - conda-forge::pip
  - conda-forge::rpy2=3.5.1
  - conda-forge::scanpy=1.9.1
  - conda-forge::anndata=0.8.0
  - conda-forge::ipykernel
  - conda-forge::session-info
  - conda-forge::umap-learn
  - conda-forge::scikit-misc
=======
  - conda-forge::python=3.9.15
  - conda-forge::rpy2=3.5.1
  - conda-forge::scanpy=1.9.1
  - conda-forge::gdown
>>>>>>> 79998e6c
  - bioconda::bioconductor-singlecellexperiment=1.16.0
  - bioconda::bioconductor-edger=3.36.0
  - bioconda::bioconductor-limma=3.50.1
  - bioconda::anndata2ri==1.0.6
  - conda-forge::r-ggplot2
  - conda-forge::r-statmod
  - conda-forge::cffi
  - pip:
      - decoupler<|MERGE_RESOLUTION|>--- conflicted
+++ resolved
@@ -5,8 +5,7 @@
   - r
 dependencies:
   - conda-forge::r-base=4.1.2
-<<<<<<< HEAD
-  - conda-forge::python=3.8.12
+  - conda-forge::python=3.9.15
   - conda-forge::pip
   - conda-forge::rpy2=3.5.1
   - conda-forge::scanpy=1.9.1
@@ -15,12 +14,6 @@
   - conda-forge::session-info
   - conda-forge::umap-learn
   - conda-forge::scikit-misc
-=======
-  - conda-forge::python=3.9.15
-  - conda-forge::rpy2=3.5.1
-  - conda-forge::scanpy=1.9.1
-  - conda-forge::gdown
->>>>>>> 79998e6c
   - bioconda::bioconductor-singlecellexperiment=1.16.0
   - bioconda::bioconductor-edger=3.36.0
   - bioconda::bioconductor-limma=3.50.1
